#
#
#           The Nim Compiler
#        (c) Copyright 2013 Andreas Rumpf
#
#    See the file "copying.txt", included in this
#    distribution, for details about the copyright.
#

# this module does the semantic checking for expressions
# included from sem.nim

proc semTemplateExpr(c: PContext, n: PNode, s: PSym,
                     flags: TExprFlags = {}): PNode =
  markUsed(n.info, s, c.graph.usageSym)
  styleCheckUse(n.info, s)
  pushInfoContext(n.info)
  result = evalTemplate(n, s, getCurrOwner(c), efFromHlo in flags)
  if efNoSemCheck notin flags: result = semAfterMacroCall(c, result, s, flags)
  popInfoContext()

proc semFieldAccess(c: PContext, n: PNode, flags: TExprFlags = {}): PNode

proc semOperand(c: PContext, n: PNode, flags: TExprFlags = {}): PNode =
  # same as 'semExprWithType' but doesn't check for proc vars
  result = semExpr(c, n, flags + {efOperand})
  #if result.kind == nkEmpty and result.typ.isNil:
    # do not produce another redundant error message:
    #raiseRecoverableError("")
  #  result = errorNode(c, n)
  if result.typ != nil:
    # XXX tyGenericInst here?
    if result.typ.kind == tyVar: result = newDeref(result)
  elif {efWantStmt, efAllowStmt} * flags != {}:
    result.typ = newTypeS(tyVoid, c)
  else:
    localError(n.info, errExprXHasNoType,
               renderTree(result, {renderNoComments}))
    result.typ = errorType(c)

proc semExprWithType(c: PContext, n: PNode, flags: TExprFlags = {}): PNode =
  result = semExpr(c, n, flags+{efWantValue})
  if result.isNil or result.kind == nkEmpty:
    # do not produce another redundant error message:
    #raiseRecoverableError("")
    result = errorNode(c, n)
  if result.typ == nil or result.typ == enforceVoidContext:
    # we cannot check for 'void' in macros ...
    localError(n.info, errExprXHasNoType,
               renderTree(result, {renderNoComments}))
    result.typ = errorType(c)
  else:
    if efNoProcvarCheck notin flags: semProcvarCheck(c, result)
    if result.typ.kind == tyVar: result = newDeref(result)
    semDestructorCheck(c, result, flags)

proc semExprNoDeref(c: PContext, n: PNode, flags: TExprFlags = {}): PNode =
  result = semExpr(c, n, flags)
  if result.kind == nkEmpty:
    # do not produce another redundant error message:
    result = errorNode(c, n)
  if result.typ == nil:
    localError(n.info, errExprXHasNoType,
               renderTree(result, {renderNoComments}))
    result.typ = errorType(c)
  else:
    semProcvarCheck(c, result)
    semDestructorCheck(c, result, flags)

proc semSymGenericInstantiation(c: PContext, n: PNode, s: PSym): PNode =
  result = symChoice(c, n, s, scClosed)

proc inlineConst(n: PNode, s: PSym): PNode {.inline.} =
  result = copyTree(s.ast)
  if result.isNil:
    localError(n.info, "constant of type '" & typeToString(s.typ) & "' has no value")
    result = newSymNode(s)
  else:
    result.typ = s.typ
    result.info = n.info

type
  TConvStatus = enum
    convOK,
    convNotNeedeed,
    convNotLegal

proc checkConversionBetweenObjects(castDest, src: PType; pointers: int): TConvStatus =
  let diff = inheritanceDiff(castDest, src)
  return if diff == high(int) or (pointers > 1 and diff != 0):
      convNotLegal
    else:
      convOK

const
  IntegralTypes = {tyBool, tyEnum, tyChar, tyInt..tyUInt64}

proc checkConvertible(c: PContext, castDest, src: PType): TConvStatus =
  result = convOK
  if sameType(castDest, src) and castDest.sym == src.sym:
    # don't annoy conversions that may be needed on another processor:
    if castDest.kind notin IntegralTypes+{tyRange}:
      result = convNotNeedeed
    return
  var d = skipTypes(castDest, abstractVar)
  var s = skipTypes(src, abstractVar-{tyTypeDesc})
  var pointers = 0
  while (d != nil) and (d.kind in {tyPtr, tyRef}) and (d.kind == s.kind):
    d = d.lastSon
    s = s.lastSon
    inc pointers
  if d == nil:
    result = convNotLegal
  elif d.kind == tyObject and s.kind == tyObject:
    result = checkConversionBetweenObjects(d, s, pointers)
  elif (skipTypes(castDest, abstractVarRange).kind in IntegralTypes) and
      (skipTypes(src, abstractVarRange-{tyTypeDesc}).kind in IntegralTypes):
    # accept conversion between integral types
    discard
  else:
    # we use d, s here to speed up that operation a bit:
    case cmpTypes(c, d, s)
    of isNone, isGeneric:
      if not compareTypes(castDest, src, dcEqIgnoreDistinct):
        result = convNotLegal
    else:
      discard

proc isCastable(dst, src: PType): bool =
  ## Checks whether the source type can be cast to the destination type.
  ## Casting is very unrestrictive; casts are allowed as long as
  ## castDest.size >= src.size, and typeAllowed(dst, skParam)
  #const
  #  castableTypeKinds = {tyInt, tyPtr, tyRef, tyCstring, tyString,
  #                       tySequence, tyPointer, tyNil, tyOpenArray,
  #                       tyProc, tySet, tyEnum, tyBool, tyChar}
  if skipTypes(dst, abstractInst-{tyOpenArray}).kind == tyOpenArray:
    return false
  if skipTypes(src, abstractInst-{tyTypeDesc}).kind == tyTypeDesc:
    return false

  var dstSize, srcSize: BiggestInt
  dstSize = computeSize(dst)
  srcSize = computeSize(src)
  if dstSize < 0:
    result = false
  elif srcSize < 0:
    result = false
  elif typeAllowed(dst, skParam) != nil:
    result = false
  else:
    result = (dstSize >= srcSize) or
        (skipTypes(dst, abstractInst).kind in IntegralTypes) or
        (skipTypes(src, abstractInst-{tyTypeDesc}).kind in IntegralTypes)
  if result and src.kind == tyNil:
    result = dst.size <= platform.ptrSize

proc isSymChoice(n: PNode): bool {.inline.} =
  result = n.kind in nkSymChoices

proc maybeLiftType(t: var PType, c: PContext, info: TLineInfo) =
  # XXX: liftParamType started to perform addDecl
  # we could do that instead in semTypeNode by snooping for added
  # gnrc. params, then it won't be necessary to open a new scope here
  openScope(c)
  var lifted = liftParamType(c, skType, newNodeI(nkArgList, info),
                             t, ":anon", info)
  closeScope(c)
  if lifted != nil: t = lifted

proc semConv(c: PContext, n: PNode): PNode =
  if sonsLen(n) != 2:
    localError(n.info, errConvNeedsOneArg)
    return n

  result = newNodeI(nkConv, n.info)
  var targetType = semTypeNode(c, n.sons[0], nil).skipTypes({tyTypeDesc})
  maybeLiftType(targetType, c, n[0].info)
  result.addSon copyTree(n.sons[0])
  var op = semExprWithType(c, n.sons[1])

  if targetType.isMetaType:
    let final = inferWithMetatype(c, targetType, op, true)
    result.addSon final
    result.typ = final.typ
    return

  result.typ = targetType
  addSon(result, op)

  if not isSymChoice(op):
    let status = checkConvertible(c, result.typ, op.typ)
    case status
    of convOK:
      # handle SomeProcType(SomeGenericProc)
      if op.kind == nkSym and op.sym.isGenericRoutine:
        result.sons[1] = fitNode(c, result.typ, result.sons[1])
      elif op.kind == nkPar and targetType.kind == tyTuple:
        op = fitNode(c, targetType, op)
    of convNotNeedeed:
      message(n.info, hintConvFromXtoItselfNotNeeded, result.typ.typeToString)
    of convNotLegal:
      result = fitNode(c, result.typ, result.sons[1])
      if result == nil:
        localError(n.info, errGenerated, msgKindToString(errIllegalConvFromXtoY)%
          [op.typ.typeToString, result.typ.typeToString])
  else:
    for i in countup(0, sonsLen(op) - 1):
      let it = op.sons[i]
      let status = checkConvertible(c, result.typ, it.typ)
      if status in {convOK, convNotNeedeed}:
        markUsed(n.info, it.sym, c.graph.usageSym)
        styleCheckUse(n.info, it.sym)
        markIndirect(c, it.sym)
        return it
    errorUseQualifier(c, n.info, op.sons[0].sym)

proc semCast(c: PContext, n: PNode): PNode =
  ## Semantically analyze a casting ("cast[type](param)")
  checkSonsLen(n, 2)
  result = newNodeI(nkCast, n.info)
  result.typ = semTypeNode(c, n.sons[0], nil)
  addSon(result, copyTree(n.sons[0]))
  addSon(result, semExprWithType(c, n.sons[1]))
  if not isCastable(result.typ, result.sons[1].typ):
    localError(result.info, errExprCannotBeCastToX,
               typeToString(result.typ))

proc semLowHigh(c: PContext, n: PNode, m: TMagic): PNode =
  const
    opToStr: array[mLow..mHigh, string] = ["low", "high"]
  if sonsLen(n) != 2:
    localError(n.info, errXExpectsTypeOrValue, opToStr[m])
  else:
    n.sons[1] = semExprWithType(c, n.sons[1], {efDetermineType})
    var typ = skipTypes(n.sons[1].typ, abstractVarRange +
                                       {tyTypeDesc, tyFieldAccessor})
    case typ.kind
    of tySequence, tyString, tyCString, tyOpenArray, tyVarargs:
      n.typ = getSysType(tyInt)
    of tyArray:
      n.typ = typ.sons[0] # indextype
    of tyInt..tyInt64, tyChar, tyBool, tyEnum, tyUInt8, tyUInt16, tyUInt32:
      # do not skip the range!
      n.typ = n.sons[1].typ.skipTypes(abstractVar + {tyFieldAccessor})
    of tyGenericParam:
      # prepare this for resolving in semtypinst:
      # we must use copyTree here in order to avoid creating a cycle
      # that could easily turn into an infinite recursion in semtypinst
      n.typ = makeTypeFromExpr(c, n.copyTree)
    else:
      localError(n.info, errInvalidArgForX, opToStr[m])
  result = n

proc semSizeof(c: PContext, n: PNode): PNode =
  if sonsLen(n) != 2:
    localError(n.info, errXExpectsTypeOrValue, "sizeof")
  else:
    n.sons[1] = semExprWithType(c, n.sons[1], {efDetermineType})
    #restoreOldStyleType(n.sons[1])
  n.typ = getSysType(tyInt)
  result = n

proc semOf(c: PContext, n: PNode): PNode =
  if sonsLen(n) == 3:
    n.sons[1] = semExprWithType(c, n.sons[1])
    n.sons[2] = semExprWithType(c, n.sons[2], {efDetermineType})
    #restoreOldStyleType(n.sons[1])
    #restoreOldStyleType(n.sons[2])
    let a = skipTypes(n.sons[1].typ, abstractPtrs)
    let b = skipTypes(n.sons[2].typ, abstractPtrs)
    let x = skipTypes(n.sons[1].typ, abstractPtrs-{tyTypeDesc})
    let y = skipTypes(n.sons[2].typ, abstractPtrs-{tyTypeDesc})

    if x.kind == tyTypeDesc or y.kind != tyTypeDesc:
      localError(n.info, errXExpectsObjectTypes, "of")
    elif b.kind != tyObject or a.kind != tyObject:
      localError(n.info, errXExpectsObjectTypes, "of")
    else:
      let diff = inheritanceDiff(a, b)
      # | returns: 0 iff `a` == `b`
      # | returns: -x iff `a` is the x'th direct superclass of `b`
      # | returns: +x iff `a` is the x'th direct subclass of `b`
      # | returns: `maxint` iff `a` and `b` are not compatible at all
      if diff <= 0:
        # optimize to true:
        message(n.info, hintConditionAlwaysTrue, renderTree(n))
        result = newIntNode(nkIntLit, 1)
        result.info = n.info
        result.typ = getSysType(tyBool)
        return result
      elif diff == high(int):
        localError(n.info, errXcanNeverBeOfThisSubtype, typeToString(a))
  else:
    localError(n.info, errXExpectsTwoArguments, "of")
  n.typ = getSysType(tyBool)
  result = n

proc isOpImpl(c: PContext, n: PNode): PNode =
  internalAssert n.sonsLen == 3 and
    n[1].typ != nil and n[1].typ.kind == tyTypeDesc and
    n[2].kind in {nkStrLit..nkTripleStrLit, nkType}

  let t1 = n[1].typ.skipTypes({tyTypeDesc, tyFieldAccessor})

  if n[2].kind in {nkStrLit..nkTripleStrLit}:
    case n[2].strVal.normalize
    of "closure":
      let t = skipTypes(t1, abstractRange)
      result = newIntNode(nkIntLit, ord(t.kind == tyProc and
                                        t.callConv == ccClosure and
                                        tfIterator notin t.flags))
    else:
      result = newIntNode(nkIntLit, 0)
  else:
    var t2 = n[2].typ.skipTypes({tyTypeDesc})
    maybeLiftType(t2, c, n.info)
    var m: TCandidate
    initCandidate(c, m, t2)
    let match = typeRel(m, t2, t1) >= isSubtype # isNone
    result = newIntNode(nkIntLit, ord(match))

  result.typ = n.typ

proc semIs(c: PContext, n: PNode): PNode =
  if sonsLen(n) != 3:
    localError(n.info, errXExpectsTwoArguments, "is")

  result = n
  n.typ = getSysType(tyBool)

  n.sons[1] = semExprWithType(c, n[1], {efDetermineType, efWantIterator})
  if n[2].kind notin {nkStrLit..nkTripleStrLit}:
    let t2 = semTypeNode(c, n[2], nil)
    n.sons[2] = newNodeIT(nkType, n[2].info, t2)

  let lhsType = n[1].typ
  if lhsType.kind != tyTypeDesc:
    n.sons[1] = makeTypeSymNode(c, lhsType, n[1].info)
  elif lhsType.base.kind == tyNone:
    # this is a typedesc variable, leave for evals
    return

  # BUGFIX: don't evaluate this too early: ``T is void``
  if not n[1].typ.base.containsGenericType: result = isOpImpl(c, n)

proc semOpAux(c: PContext, n: PNode) =
  const flags = {efDetermineType}
  for i in countup(1, n.sonsLen-1):
    var a = n.sons[i]
    if a.kind == nkExprEqExpr and sonsLen(a) == 2:
      var info = a.sons[0].info
      a.sons[0] = newIdentNode(considerQuotedIdent(a.sons[0]), info)
      a.sons[1] = semExprWithType(c, a.sons[1], flags)
      a.typ = a.sons[1].typ
    else:
      n.sons[i] = semExprWithType(c, a, flags)

proc overloadedCallOpr(c: PContext, n: PNode): PNode =
  # quick check if there is *any* () operator overloaded:
  var par = getIdent("()")
  if searchInScopes(c, par) == nil:
    result = nil
  else:
    result = newNodeI(nkCall, n.info)
    addSon(result, newIdentNode(par, n.info))
    for i in countup(0, sonsLen(n) - 1): addSon(result, n.sons[i])
    result = semExpr(c, result)

proc changeType(n: PNode, newType: PType, check: bool) =
  case n.kind
  of nkCurly, nkBracket:
    for i in countup(0, sonsLen(n) - 1):
      changeType(n.sons[i], elemType(newType), check)
  of nkPar:
    let tup = newType.skipTypes({tyGenericInst, tyAlias})
    if tup.kind != tyTuple:
      if tup.kind == tyObject: return
      globalError(n.info, "no tuple type for constructor")
    elif sonsLen(n) > 0 and n.sons[0].kind == nkExprColonExpr:
      # named tuple?
      for i in countup(0, sonsLen(n) - 1):
        var m = n.sons[i].sons[0]
        if m.kind != nkSym:
          globalError(m.info, "invalid tuple constructor")
          return
        if tup.n != nil:
          var f = getSymFromList(tup.n, m.sym.name)
          if f == nil:
            globalError(m.info, "unknown identifier: " & m.sym.name.s)
            return
          changeType(n.sons[i].sons[1], f.typ, check)
        else:
          changeType(n.sons[i].sons[1], tup.sons[i], check)
    else:
      for i in countup(0, sonsLen(n) - 1):
        changeType(n.sons[i], tup.sons[i], check)
        when false:
          var m = n.sons[i]
          var a = newNodeIT(nkExprColonExpr, m.info, newType.sons[i])
          addSon(a, newSymNode(newType.n.sons[i].sym))
          addSon(a, m)
          changeType(m, tup.sons[i], check)
  of nkCharLit..nkUInt64Lit:
    if check and n.kind != nkUInt64Lit:
      let value = n.intVal
      if value < firstOrd(newType) or value > lastOrd(newType):
        localError(n.info, errGenerated, "cannot convert " & $value &
                                         " to " & typeToString(newType))
  else: discard
  n.typ = newType

proc arrayConstrType(c: PContext, n: PNode): PType =
  var typ = newTypeS(tyArray, c)
  rawAddSon(typ, nil)     # index type
  if sonsLen(n) == 0:
    rawAddSon(typ, newTypeS(tyEmpty, c)) # needs an empty basetype!
  else:
    var t = skipTypes(n.sons[0].typ, {tyGenericInst, tyVar, tyOrdinal, tyAlias})
    addSonSkipIntLit(typ, t)
  typ.sons[0] = makeRangeType(c, 0, sonsLen(n) - 1, n.info)
  result = typ

proc semArrayConstr(c: PContext, n: PNode, flags: TExprFlags): PNode =
  result = newNodeI(nkBracket, n.info)
  result.typ = newTypeS(tyArray, c)
  rawAddSon(result.typ, nil)     # index type
  if sonsLen(n) == 0:
    rawAddSon(result.typ, newTypeS(tyEmpty, c)) # needs an empty basetype!
  else:
    var x = n.sons[0]
    var lastIndex: BiggestInt = 0
    var indexType = getSysType(tyInt)
    if x.kind == nkExprColonExpr and sonsLen(x) == 2:
      var idx = semConstExpr(c, x.sons[0])
      lastIndex = getOrdValue(idx)
      indexType = idx.typ
      x = x.sons[1]

    let yy = semExprWithType(c, x)
    var typ = yy.typ
    addSon(result, yy)
    #var typ = skipTypes(result.sons[0].typ, {tyGenericInst, tyVar, tyOrdinal})
    for i in countup(1, sonsLen(n) - 1):
      x = n.sons[i]
      if x.kind == nkExprColonExpr and sonsLen(x) == 2:
        var idx = semConstExpr(c, x.sons[0])
        idx = fitNode(c, indexType, idx)
        if lastIndex+1 != getOrdValue(idx):
          localError(x.info, errInvalidOrderInArrayConstructor)
        x = x.sons[1]

      let xx = semExprWithType(c, x, flags*{efAllowDestructor})
      result.add xx
      typ = commonType(typ, xx.typ)
      #n.sons[i] = semExprWithType(c, x, flags*{efAllowDestructor})
      #addSon(result, fitNode(c, typ, n.sons[i]))
      inc(lastIndex)
    addSonSkipIntLit(result.typ, typ)
    for i in 0 .. <result.len:
      result.sons[i] = fitNode(c, typ, result.sons[i])
  result.typ.sons[0] = makeRangeType(c, 0, sonsLen(result) - 1, n.info)

proc fixAbstractType(c: PContext, n: PNode) =
  for i in 1 .. < n.len:
    let it = n.sons[i]
    # do not get rid of nkHiddenSubConv for OpenArrays, the codegen needs it:
    if it.kind == nkHiddenSubConv and
        skipTypes(it.typ, abstractVar).kind notin {tyOpenArray, tyVarargs}:
      if skipTypes(it.sons[1].typ, abstractVar).kind in
            {tyNil, tyTuple, tySet} or it[1].isArrayConstr:
        var s = skipTypes(it.typ, abstractVar)
        if s.kind != tyExpr:
          changeType(it.sons[1], s, check=true)
        n.sons[i] = it.sons[1]

proc isAssignable(c: PContext, n: PNode; isUnsafeAddr=false): TAssignableResult =
  result = parampatterns.isAssignable(c.p.owner, n, isUnsafeAddr)

proc newHiddenAddrTaken(c: PContext, n: PNode): PNode =
  if n.kind == nkHiddenDeref and not (gCmd == cmdCompileToCpp or
                                      sfCompileToCpp in c.module.flags):
    checkSonsLen(n, 1)
    result = n.sons[0]
  else:
    result = newNodeIT(nkHiddenAddr, n.info, makeVarType(c, n.typ))
    addSon(result, n)
    if isAssignable(c, n) notin {arLValue, arLocalLValue}:
      localError(n.info, errVarForOutParamNeeded)

proc analyseIfAddressTaken(c: PContext, n: PNode): PNode =
  result = n
  case n.kind
  of nkSym:
    # n.sym.typ can be nil in 'check' mode ...
    if n.sym.typ != nil and
        skipTypes(n.sym.typ, abstractInst-{tyTypeDesc}).kind != tyVar:
      incl(n.sym.flags, sfAddrTaken)
      result = newHiddenAddrTaken(c, n)
  of nkDotExpr:
    checkSonsLen(n, 2)
    if n.sons[1].kind != nkSym:
      internalError(n.info, "analyseIfAddressTaken")
      return
    if skipTypes(n.sons[1].sym.typ, abstractInst-{tyTypeDesc}).kind != tyVar:
      incl(n.sons[1].sym.flags, sfAddrTaken)
      result = newHiddenAddrTaken(c, n)
  of nkBracketExpr:
    checkMinSonsLen(n, 1)
    if skipTypes(n.sons[0].typ, abstractInst-{tyTypeDesc}).kind != tyVar:
      if n.sons[0].kind == nkSym: incl(n.sons[0].sym.flags, sfAddrTaken)
      result = newHiddenAddrTaken(c, n)
  else:
    result = newHiddenAddrTaken(c, n)

proc analyseIfAddressTakenInCall(c: PContext, n: PNode) =
  checkMinSonsLen(n, 1)
  const
    FakeVarParams = {mNew, mNewFinalize, mInc, ast.mDec, mIncl, mExcl,
      mSetLengthStr, mSetLengthSeq, mAppendStrCh, mAppendStrStr, mSwap,
      mAppendSeqElem, mNewSeq, mReset, mShallowCopy, mDeepCopy}

  # get the real type of the callee
  # it may be a proc var with a generic alias type, so we skip over them
  var t = n.sons[0].typ.skipTypes({tyGenericInst, tyAlias})

  if n.sons[0].kind == nkSym and n.sons[0].sym.magic in FakeVarParams:
    # BUGFIX: check for L-Value still needs to be done for the arguments!
    # note sometimes this is eval'ed twice so we check for nkHiddenAddr here:
    for i in countup(1, sonsLen(n) - 1):
      if i < sonsLen(t) and t.sons[i] != nil and
          skipTypes(t.sons[i], abstractInst-{tyTypeDesc}).kind == tyVar:
        if isAssignable(c, n.sons[i]) notin {arLValue, arLocalLValue}:
          if n.sons[i].kind != nkHiddenAddr:
            localError(n.sons[i].info, errVarForOutParamNeeded)
    return
  for i in countup(1, sonsLen(n) - 1):
    if n.sons[i].kind == nkHiddenCallConv:
      # we need to recurse explicitly here as converters can create nested
      # calls and then they wouldn't be analysed otherwise
      analyseIfAddressTakenInCall(c, n.sons[i])
    semProcvarCheck(c, n.sons[i])
    if i < sonsLen(t) and
        skipTypes(t.sons[i], abstractInst-{tyTypeDesc}).kind == tyVar:
      if n.sons[i].kind != nkHiddenAddr:
        n.sons[i] = analyseIfAddressTaken(c, n.sons[i])

include semmagic

proc evalAtCompileTime(c: PContext, n: PNode): PNode =
  result = n
  if n.kind notin nkCallKinds or n.sons[0].kind != nkSym: return
  var callee = n.sons[0].sym
  # workaround for bug #537 (overly aggressive inlining leading to
  # wrong NimNode semantics):
  if n.typ != nil and tfTriggersCompileTime in n.typ.flags: return

  # constant folding that is necessary for correctness of semantic pass:
  if callee.magic != mNone and callee.magic in ctfeWhitelist and n.typ != nil:
    var call = newNodeIT(nkCall, n.info, n.typ)
    call.add(n.sons[0])
    var allConst = true
    for i in 1 .. < n.len:
      var a = getConstExpr(c.module, n.sons[i])
      if a == nil:
        allConst = false
        a = n.sons[i]
        if a.kind == nkHiddenStdConv: a = a.sons[1]
      call.add(a)
    if allConst:
      result = semfold.getConstExpr(c.module, call)
      if result.isNil: result = n
      else: return result
    result.typ = semfold.getIntervalType(callee.magic, call)

  block maybeLabelAsStatic:
    # XXX: temporary work-around needed for tlateboundstatic.
    # This is certainly not correct, but it will get the job
    # done until we have a more robust infrastructure for
    # implicit statics.
    if n.len > 1:
      for i in 1 .. <n.len:
        # see bug #2113, it's possible that n[i].typ for errornous code:
        if n[i].typ.isNil or n[i].typ.kind != tyStatic or
            tfUnresolved notin n[i].typ.flags:
          break maybeLabelAsStatic
      n.typ = newTypeWithSons(c, tyStatic, @[n.typ])
      n.typ.flags.incl tfUnresolved

  # optimization pass: not necessary for correctness of the semantic pass
  if {sfNoSideEffect, sfCompileTime} * callee.flags != {} and
     {sfForward, sfImportc} * callee.flags == {} and n.typ != nil:
    if sfCompileTime notin callee.flags and
        optImplicitStatic notin gOptions: return

    if callee.magic notin ctfeWhitelist: return
    if callee.kind notin {skProc, skConverter} or callee.isGenericRoutine:
      return

    if n.typ != nil and typeAllowed(n.typ, skConst) != nil: return

    var call = newNodeIT(nkCall, n.info, n.typ)
    call.add(n.sons[0])
    for i in 1 .. < n.len:
      let a = getConstExpr(c.module, n.sons[i])
      if a == nil: return n
      call.add(a)
    #echo "NOW evaluating at compile time: ", call.renderTree
    if sfCompileTime in callee.flags:
      result = evalStaticExpr(c.module, c.cache, call, c.p.owner)
      if result.isNil:
        localError(n.info, errCannotInterpretNodeX, renderTree(call))
      else: result = fixupTypeAfterEval(c, result, n)
    else:
      result = evalConstExpr(c.module, c.cache, call)
      if result.isNil: result = n
      else: result = fixupTypeAfterEval(c, result, n)
    #if result != n:
    #  echo "SUCCESS evaluated at compile time: ", call.renderTree

proc semStaticExpr(c: PContext, n: PNode): PNode =
  let a = semExpr(c, n.sons[0])
  result = evalStaticExpr(c.module, c.cache, a, c.p.owner)
  if result.isNil:
    localError(n.info, errCannotInterpretNodeX, renderTree(n))
    result = emptyNode
  else:
    result = fixupTypeAfterEval(c, result, a)

proc semOverloadedCallAnalyseEffects(c: PContext, n: PNode, nOrig: PNode,
                                     flags: TExprFlags): PNode =
  if flags*{efInTypeof, efWantIterator} != {}:
    # consider: 'for x in pReturningArray()' --> we don't want the restriction
    # to 'skIterator' anymore; skIterator is preferred in sigmatch already
    # for typeof support.
    # for ``type(countup(1,3))``, see ``tests/ttoseq``.
    result = semOverloadedCall(c, n, nOrig,
      {skProc, skMethod, skConverter, skMacro, skTemplate, skIterator})
  else:
    result = semOverloadedCall(c, n, nOrig,
      {skProc, skMethod, skConverter, skMacro, skTemplate})

  if result != nil:
    if result.sons[0].kind != nkSym:
      internalError("semOverloadedCallAnalyseEffects")
      return
    let callee = result.sons[0].sym
    case callee.kind
    of skMacro, skTemplate: discard
    else:
      if callee.kind == skIterator and callee.id == c.p.owner.id:
        localError(n.info, errRecursiveDependencyX, callee.name.s)
        # error correction, prevents endless for loop elimination in transf.
        # See bug #2051:
        result.sons[0] = newSymNode(errorSym(c, n))

proc semObjConstr(c: PContext, n: PNode, flags: TExprFlags): PNode

proc resolveIndirectCall(c: PContext; n, nOrig: PNode;
                         t: PType): TCandidate =
  initCandidate(c, result, t)
  matches(c, n, nOrig, result)
  if result.state != csMatch:
    # try to deref the first argument:
    if experimentalMode(c) and canDeref(n):
      n.sons[1] = n.sons[1].tryDeref
      initCandidate(c, result, t)
      matches(c, n, nOrig, result)

proc bracketedMacro(n: PNode): PSym =
  if n.len >= 1 and n[0].kind == nkSym:
    result = n[0].sym
    if result.kind notin {skMacro, skTemplate}:
      result = nil

proc semBracketedMacro(c: PContext; outer, inner: PNode; s: PSym;
                       flags: TExprFlags): PNode =
  # We received untransformed bracket expression coming from macroOrTmpl[].
  # Transform it to macro or template call, where first come normal
  # arguments, next come generic template arguments.
  var sons = newSeq[PNode]()
  sons.add inner.sons[0]
  # Normal arguments:
  for i in 1..<outer.len:
    sons.add outer.sons[i]
  # Generic template arguments from bracket expression:
  for i in 1..<inner.len:
    sons.add inner.sons[i]
  shallowCopy(outer.sons, sons)
  # FIXME: Shouldn't we check sfImmediate and call semDirectOp?
  # However passing to semDirectOp doesn't work here.
  case s.kind
  of skMacro: result = semMacroExpr(c, outer, outer, s, flags)
  of skTemplate: result = semTemplateExpr(c, outer, s, flags)
  else: assert(false)
  return

proc afterCallActions(c: PContext; n, orig: PNode, flags: TExprFlags): PNode =
  result = n
  let callee = result.sons[0].sym
  case callee.kind
  of skMacro: result = semMacroExpr(c, result, orig, callee, flags)
  of skTemplate: result = semTemplateExpr(c, result, callee, flags)
  else:
    semFinishOperands(c, result)
    activate(c, result)
    fixAbstractType(c, result)
    analyseIfAddressTakenInCall(c, result)
    if callee.magic != mNone:
      result = magicsAfterOverloadResolution(c, result, flags)
  if c.inTypeClass == 0:
    result = evalAtCompileTime(c, result)

proc semIndirectOp(c: PContext, n: PNode, flags: TExprFlags): PNode =
  result = nil
  checkMinSonsLen(n, 1)
  var prc = n.sons[0]
  if n.sons[0].kind == nkDotExpr:
    checkSonsLen(n.sons[0], 2)
    let n0 = semFieldAccess(c, n.sons[0])
    if n0.kind == nkDotCall:
      # it is a static call!
      result = n0
      result.kind = nkCall
      result.flags.incl nfExplicitCall
      for i in countup(1, sonsLen(n) - 1): addSon(result, n.sons[i])
      return semExpr(c, result, flags)
    else:
      n.sons[0] = n0
  else:
    n.sons[0] = semExpr(c, n.sons[0], {efInCall})
    let t = n.sons[0].typ
    if t != nil and t.kind == tyVar:
      n.sons[0] = newDeref(n.sons[0])
    elif n.sons[0].kind == nkBracketExpr:
      let s = bracketedMacro(n.sons[0])
      if s != nil:
        return semBracketedMacro(c, n, n.sons[0], s, flags)

  let nOrig = n.copyTree
  semOpAux(c, n)
  var t: PType = nil
  if n.sons[0].typ != nil:
    t = skipTypes(n.sons[0].typ, abstractInst-{tyTypeDesc})
  if t != nil and t.kind == tyProc:
    # This is a proc variable, apply normal overload resolution
    let m = resolveIndirectCall(c, n, nOrig, t)
    if m.state != csMatch:
      if c.compilesContextId > 0:
        # speed up error generation:
        globalError(n.info, errTypeMismatch, "")
        return emptyNode
      else:
        var hasErrorType = false
        var msg = msgKindToString(errTypeMismatch)
        for i in countup(1, sonsLen(n) - 1):
          if i > 1: add(msg, ", ")
          let nt = n.sons[i].typ
          add(msg, typeToString(nt))
          if nt.kind == tyError:
            hasErrorType = true
            break
        if not hasErrorType:
          add(msg, ")\n" & msgKindToString(errButExpected) & "\n" &
              typeToString(n.sons[0].typ))
          localError(n.info, errGenerated, msg)
        return errorNode(c, n)
      result = nil
    else:
      result = m.call
      instGenericConvertersSons(c, result, m)
  elif t != nil and t.kind == tyTypeDesc:
    if n.len == 1: return semObjConstr(c, n, flags)
    return semConv(c, n)
  else:
    result = overloadedCallOpr(c, n)
    # Now that nkSym does not imply an iteration over the proc/iterator space,
    # the old ``prc`` (which is likely an nkIdent) has to be restored:
    if result == nil:
      # XXX: hmm, what kind of symbols will end up here?
      # do we really need to try the overload resolution?
      n.sons[0] = prc
      nOrig.sons[0] = prc
      n.flags.incl nfExprCall
      result = semOverloadedCallAnalyseEffects(c, n, nOrig, flags)
      if result == nil: return errorNode(c, n)
    elif result.kind notin nkCallKinds:
      # the semExpr() in overloadedCallOpr can even break this condition!
      # See bug #904 of how to trigger it:
      return result
  #result = afterCallActions(c, result, nOrig, flags)
  if result.sons[0].kind == nkSym:
    result = afterCallActions(c, result, nOrig, flags)
  else:
    fixAbstractType(c, result)
    analyseIfAddressTakenInCall(c, result)

proc semDirectOp(c: PContext, n: PNode, flags: TExprFlags): PNode =
  # this seems to be a hotspot in the compiler!
  let nOrig = n.copyTree
  #semLazyOpAux(c, n)
  result = semOverloadedCallAnalyseEffects(c, n, nOrig, flags)
  if result != nil: result = afterCallActions(c, result, nOrig, flags)
  else: result = errorNode(c, n)

proc buildEchoStmt(c: PContext, n: PNode): PNode =
  # we MUST not check 'n' for semantics again here! But for now we give up:
  result = newNodeI(nkCall, n.info)
  var e = strTableGet(magicsys.systemModule.tab, getIdent"echo")
  if e != nil:
    add(result, newSymNode(e))
  else:
    localError(n.info, errSystemNeeds, "echo")
    add(result, errorNode(c, n))
  add(result, n)
  result = semExpr(c, result)

proc semExprNoType(c: PContext, n: PNode): PNode =
  result = semExpr(c, n, {efWantStmt})
  discardCheck(c, result)

proc isTypeExpr(n: PNode): bool =
  case n.kind
  of nkType, nkTypeOfExpr: result = true
  of nkSym: result = n.sym.kind == skType
  else: result = false

proc createSetType(c: PContext; baseType: PType): PType =
  assert baseType != nil
  result = newTypeS(tySet, c)
  rawAddSon(result, baseType)

proc lookupInRecordAndBuildCheck(c: PContext, n, r: PNode, field: PIdent,
                                 check: var PNode): PSym =
  # transform in a node that contains the runtime check for the
  # field, if it is in a case-part...
  result = nil
  case r.kind
  of nkRecList:
    for i in countup(0, sonsLen(r) - 1):
      result = lookupInRecordAndBuildCheck(c, n, r.sons[i], field, check)
      if result != nil: return
  of nkRecCase:
    checkMinSonsLen(r, 2)
    if (r.sons[0].kind != nkSym): illFormedAst(r)
    result = lookupInRecordAndBuildCheck(c, n, r.sons[0], field, check)
    if result != nil: return
    let setType = createSetType(c, r.sons[0].typ)
    var s = newNodeIT(nkCurly, r.info, setType)
    for i in countup(1, sonsLen(r) - 1):
      var it = r.sons[i]
      case it.kind
      of nkOfBranch:
        result = lookupInRecordAndBuildCheck(c, n, lastSon(it), field, check)
        if result == nil:
          for j in 0..sonsLen(it)-2: addSon(s, copyTree(it.sons[j]))
        else:
          if check == nil:
            check = newNodeI(nkCheckedFieldExpr, n.info)
            addSon(check, ast.emptyNode) # make space for access node
          s = newNodeIT(nkCurly, n.info, setType)
          for j in countup(0, sonsLen(it) - 2): addSon(s, copyTree(it.sons[j]))
          var inExpr = newNodeIT(nkCall, n.info, getSysType(tyBool))
          addSon(inExpr, newSymNode(opContains, n.info))
          addSon(inExpr, s)
          addSon(inExpr, copyTree(r.sons[0]))
          addSon(check, inExpr)
          #addSon(check, semExpr(c, inExpr))
          return
      of nkElse:
        result = lookupInRecordAndBuildCheck(c, n, lastSon(it), field, check)
        if result != nil:
          if check == nil:
            check = newNodeI(nkCheckedFieldExpr, n.info)
            addSon(check, ast.emptyNode) # make space for access node
          var inExpr = newNodeIT(nkCall, n.info, getSysType(tyBool))
          addSon(inExpr, newSymNode(opContains, n.info))
          addSon(inExpr, s)
          addSon(inExpr, copyTree(r.sons[0]))
          var notExpr = newNodeIT(nkCall, n.info, getSysType(tyBool))
          addSon(notExpr, newSymNode(opNot, n.info))
          addSon(notExpr, inExpr)
          addSon(check, notExpr)
          return
      else: illFormedAst(it)
  of nkSym:
    if r.sym.name.id == field.id: result = r.sym
  else: illFormedAst(n)

proc makeDeref(n: PNode): PNode =
  var t = skipTypes(n.typ, {tyGenericInst, tyAlias})
  result = n
  if t.kind == tyVar:
    result = newNodeIT(nkHiddenDeref, n.info, t.sons[0])
    addSon(result, n)
    t = skipTypes(t.sons[0], {tyGenericInst, tyAlias})
  while t.kind in {tyPtr, tyRef}:
    var a = result
    let baseTyp = t.lastSon
    result = newNodeIT(nkHiddenDeref, n.info, baseTyp)
    addSon(result, a)
    t = skipTypes(baseTyp, {tyGenericInst, tyAlias})

const
  tyTypeParamsHolders = {tyGenericInst, tyCompositeTypeClass}
  tyDotOpTransparent = {tyVar, tyPtr, tyRef, tyAlias}

proc readTypeParameter(c: PContext, typ: PType,
                       paramName: PIdent, info: TLineInfo): PNode =
  let ty = if typ.kind == tyGenericInst: typ.skipGenericAlias
           else: (internalAssert(typ.kind == tyCompositeTypeClass);
                  typ.sons[1].skipGenericAlias)
  let tbody = ty.sons[0]
  for s in countup(0, tbody.len-2):
    let tParam = tbody.sons[s]
    if tParam.sym.name.id == paramName.id:
      let rawTyp = ty.sons[s + 1]
      if rawTyp.kind == tyStatic:
        return rawTyp.n
      else:
        let foundTyp = makeTypeDesc(c, rawTyp)
        return newSymNode(copySym(tParam.sym).linkTo(foundTyp), info)
  #echo "came here: returned nil"

proc semSym(c: PContext, n: PNode, sym: PSym, flags: TExprFlags): PNode =
  let s = getGenSym(c, sym)
  case s.kind
  of skConst:
    markUsed(n.info, s, c.graph.usageSym)
    styleCheckUse(n.info, s)
    case skipTypes(s.typ, abstractInst-{tyTypeDesc}).kind
    of  tyNil, tyChar, tyInt..tyInt64, tyFloat..tyFloat128,
        tyTuple, tySet, tyUInt..tyUInt64:
      if s.magic == mNone: result = inlineConst(n, s)
      else: result = newSymNode(s, n.info)
    of tyArray, tySequence:
      # Consider::
      #     const x = []
      #     proc p(a: openarray[int])
      #     proc q(a: openarray[char])
      #     p(x)
      #     q(x)
      #
      # It is clear that ``[]`` means two totally different things. Thus, we
      # copy `x`'s AST into each context, so that the type fixup phase can
      # deal with two different ``[]``.
      if s.ast.len == 0: result = inlineConst(n, s)
      else: result = newSymNode(s, n.info)
    else:
      result = newSymNode(s, n.info)
  of skMacro:
    if efNoEvaluateGeneric in flags and s.ast[genericParamsPos].len > 0:
      markUsed(n.info, s, c.graph.usageSym)
      styleCheckUse(n.info, s)
      result = newSymNode(s, n.info)
    else:
      result = semMacroExpr(c, n, n, s, flags)
  of skTemplate:
    if efNoEvaluateGeneric in flags and s.ast[genericParamsPos].len > 0:
      markUsed(n.info, s, c.graph.usageSym)
      styleCheckUse(n.info, s)
      result = newSymNode(s, n.info)
    else:
      result = semTemplateExpr(c, n, s, flags)
  of skParam:
    markUsed(n.info, s, c.graph.usageSym)
    styleCheckUse(n.info, s)
    if s.typ.kind == tyStatic and s.typ.n != nil:
      # XXX see the hack in sigmatch.nim ...
      return s.typ.n
    elif sfGenSym in s.flags:
      if c.p.wasForwarded:
        # gensym'ed parameters that nevertheless have been forward declared
        # need a special fixup:
        let realParam = c.p.owner.typ.n[s.position+1]
        internalAssert realParam.kind == nkSym and realParam.sym.kind == skParam
        return newSymNode(c.p.owner.typ.n[s.position+1].sym, n.info)
      elif c.p.owner.kind == skMacro:
        # gensym'ed macro parameters need a similar hack (see bug #1944):
        var u = searchInScopes(c, s.name)
        internalAssert u != nil and u.kind == skParam and u.owner == s.owner
        return newSymNode(u, n.info)
    result = newSymNode(s, n.info)
  of skVar, skLet, skResult, skForVar:
    if s.magic == mNimvm:
      localError(n.info, "illegal context for 'nimvm' magic")

    markUsed(n.info, s, c.graph.usageSym)
    styleCheckUse(n.info, s)
    result = newSymNode(s, n.info)
    # We cannot check for access to outer vars for example because it's still
    # not sure the symbol really ends up being used:
    # var len = 0 # but won't be called
    # genericThatUsesLen(x) # marked as taking a closure?
  of skGenericParam:
    styleCheckUse(n.info, s)
    if s.typ.kind == tyStatic:
      result = newSymNode(s, n.info)
      result.typ = s.typ
    elif s.ast != nil:
      result = semExpr(c, s.ast)
    else:
      n.typ = s.typ
      return n
  of skType:
    markUsed(n.info, s, c.graph.usageSym)
    styleCheckUse(n.info, s)
    if s.typ.kind == tyStatic and s.typ.n != nil:
      return s.typ.n
    result = newSymNode(s, n.info)
    result.typ = makeTypeDesc(c, s.typ)
  of skField:
    var p = c.p
    while p != nil and p.selfSym == nil:
      p = p.next
    if p != nil and p.selfSym != nil:
      var ty = skipTypes(p.selfSym.typ, {tyGenericInst, tyVar, tyPtr, tyRef,
                                         tyAlias})
      while tfBorrowDot in ty.flags: ty = ty.skipTypes({tyDistinct})
      var check: PNode = nil
      if ty.kind == tyObject:
        while true:
          check = nil
          let f = lookupInRecordAndBuildCheck(c, n, ty.n, s.name, check)
          if f != nil and fieldVisible(c, f):
            # is the access to a public field or in the same module or in a friend?
            doAssert f == s
            markUsed(n.info, f, c.graph.usageSym)
            styleCheckUse(n.info, f)
            result = newNodeIT(nkDotExpr, n.info, f.typ)
            result.add makeDeref(newSymNode(p.selfSym))
            result.add newSymNode(f) # we now have the correct field
            if check != nil:
              check.sons[0] = result
              check.typ = result.typ
              result = check
            return result
          if ty.sons[0] == nil: break
          ty = skipTypes(ty.sons[0], skipPtrs)
    # old code, not sure if it's live code:
    markUsed(n.info, s, c.graph.usageSym)
    styleCheckUse(n.info, s)
    result = newSymNode(s, n.info)
  else:
    markUsed(n.info, s, c.graph.usageSym)
    styleCheckUse(n.info, s)
    result = newSymNode(s, n.info)

proc builtinFieldAccess(c: PContext, n: PNode, flags: TExprFlags): PNode =
  ## returns nil if it's not a built-in field access
  checkSonsLen(n, 2)
  # tests/bind/tbindoverload.nim wants an early exit here, but seems to
  # work without now. template/tsymchoicefield doesn't like an early exit
  # here at all!
  #if isSymChoice(n.sons[1]): return
  when defined(nimsuggest):
    if gCmd == cmdIdeTools: suggestExpr(c, n)

  var s = qualifiedLookUp(c, n, {checkAmbiguity, checkUndeclared, checkModule})
  if s != nil:
    if s.kind in OverloadableSyms:
      result = symChoice(c, n, s, scClosed)
      if result.kind == nkSym: result = semSym(c, n, s, flags)
    else:
      markUsed(n.sons[1].info, s, c.graph.usageSym)
      result = semSym(c, n, s, flags)
    styleCheckUse(n.sons[1].info, s)
    return

  n.sons[0] = semExprWithType(c, n.sons[0], flags+{efDetermineType})
  #restoreOldStyleType(n.sons[0])
  var i = considerQuotedIdent(n.sons[1])
  var ty = n.sons[0].typ
  var f: PSym = nil
  result = nil
  if isTypeExpr(n.sons[0]) or (ty.kind == tyTypeDesc and ty.base.kind != tyNone):
    if ty.kind == tyTypeDesc: ty = ty.base
    ty = ty.skipTypes(tyDotOpTransparent)
    case ty.kind
    of tyEnum:
      # look up if the identifier belongs to the enum:
      while ty != nil:
        f = getSymFromList(ty.n, i)
        if f != nil: break
        ty = ty.sons[0]         # enum inheritance
      if f != nil:
        result = newSymNode(f)
        result.info = n.info
        result.typ = ty
        markUsed(n.info, f, c.graph.usageSym)
        styleCheckUse(n.info, f)
        return
    of tyTypeParamsHolders:
      return readTypeParameter(c, ty, i, n.info)
    of tyObject, tyTuple:
      if ty.n != nil and ty.n.kind == nkRecList:
        let field = lookupInRecord(ty.n, i)
        if field != nil:
          n.typ = newTypeWithSons(c, tyFieldAccessor, @[ty, field.typ])
          n.typ.n = copyTree(n)
          return n
    else:
      # echo "TYPE FIELD ACCESS"
      # debug ty
      return
    # XXX: This is probably not relevant any more
    # reset to prevent 'nil' bug: see "tests/reject/tenumitems.nim":
    ty = n.sons[0].typ
    return nil
  ty = skipTypes(ty, {tyGenericInst, tyVar, tyPtr, tyRef, tyAlias})
  while tfBorrowDot in ty.flags: ty = ty.skipTypes({tyDistinct})
  var check: PNode = nil
  if ty.kind == tyObject:
    while true:
      check = nil
      f = lookupInRecordAndBuildCheck(c, n, ty.n, i, check)
      if f != nil: break
      if ty.sons[0] == nil: break
      ty = skipTypes(ty.sons[0], skipPtrs)
    if f != nil:
      if fieldVisible(c, f):
        # is the access to a public field or in the same module or in a friend?
        markUsed(n.sons[1].info, f, c.graph.usageSym)
        styleCheckUse(n.sons[1].info, f)
        n.sons[0] = makeDeref(n.sons[0])
        n.sons[1] = newSymNode(f) # we now have the correct field
        n.typ = f.typ
        if check == nil:
          result = n
        else:
          check.sons[0] = n
          check.typ = n.typ
          result = check
  elif ty.kind == tyTuple and ty.n != nil:
    f = getSymFromList(ty.n, i)
    if f != nil:
      markUsed(n.sons[1].info, f, c.graph.usageSym)
      styleCheckUse(n.sons[1].info, f)
      n.sons[0] = makeDeref(n.sons[0])
      n.sons[1] = newSymNode(f)
      n.typ = f.typ
      result = n

  # we didn't find any field, let's look for a generic param
  if result == nil:
    let t = n.sons[0].typ.skipTypes(tyDotOpTransparent)
    if t.kind in tyTypeParamsHolders:
      result = readTypeParameter(c, t, i, n.info)

proc dotTransformation(c: PContext, n: PNode): PNode =
  if isSymChoice(n.sons[1]):
    result = newNodeI(nkDotCall, n.info)
    addSon(result, n.sons[1])
    addSon(result, copyTree(n[0]))
  else:
    var i = considerQuotedIdent(n.sons[1])
    result = newNodeI(nkDotCall, n.info)
    result.flags.incl nfDotField
    addSon(result, newIdentNode(i, n[1].info))
    addSon(result, copyTree(n[0]))

proc semFieldAccess(c: PContext, n: PNode, flags: TExprFlags): PNode =
  # this is difficult, because the '.' is used in many different contexts
  # in Nim. We first allow types in the semantic checking.
  result = builtinFieldAccess(c, n, flags)
  if result == nil:
    result = dotTransformation(c, n)

proc buildOverloadedSubscripts(n: PNode, ident: PIdent): PNode =
  result = newNodeI(nkCall, n.info)
  result.add(newIdentNode(ident, n.info))
  for i in 0 .. n.len-1: result.add(n[i])

proc semDeref(c: PContext, n: PNode): PNode =
  checkSonsLen(n, 1)
  n.sons[0] = semExprWithType(c, n.sons[0])
  result = n
  var t = skipTypes(n.sons[0].typ, {tyGenericInst, tyVar, tyAlias})
  case t.kind
  of tyRef, tyPtr: n.typ = t.lastSon
  else: result = nil
  #GlobalError(n.sons[0].info, errCircumNeedsPointer)

proc semSubscript(c: PContext, n: PNode, flags: TExprFlags): PNode =
  ## returns nil if not a built-in subscript operator; also called for the
  ## checking of assignments
  if sonsLen(n) == 1:
    let x = semDeref(c, n)
    if x == nil: return nil
    result = newNodeIT(nkDerefExpr, x.info, x.typ)
    result.add(x[0])
    return
  checkMinSonsLen(n, 2)
  # make sure we don't evaluate generic macros/templates
  n.sons[0] = semExprWithType(c, n.sons[0],
                              {efNoProcvarCheck, efNoEvaluateGeneric})
  let arr = skipTypes(n.sons[0].typ, {tyGenericInst,
                                      tyVar, tyPtr, tyRef, tyAlias})
  case arr.kind
  of tyArray, tyOpenArray, tyVarargs, tySequence, tyString,
     tyCString:
    if n.len != 2: return nil
    n.sons[0] = makeDeref(n.sons[0])
    c.p.bracketExpr = n.sons[0]
    for i in countup(1, sonsLen(n) - 1):
      n.sons[i] = semExprWithType(c, n.sons[i],
                                  flags*{efInTypeof, efDetermineType})
    var indexType = if arr.kind == tyArray: arr.sons[0] else: getSysType(tyInt)
    var arg = indexTypesMatch(c, indexType, n.sons[1].typ, n.sons[1])
    if arg != nil:
      n.sons[1] = arg
      result = n
      result.typ = elemType(arr)
    #GlobalError(n.info, errIndexTypesDoNotMatch)
  of tyTypeDesc:
    # The result so far is a tyTypeDesc bound
    # a tyGenericBody. The line below will substitute
    # it with the instantiated type.
    result = n
    result.typ = makeTypeDesc(c, semTypeNode(c, n, nil))
    #result = symNodeFromType(c, semTypeNode(c, n, nil), n.info)
  of tyTuple:
    checkSonsLen(n, 2)
    n.sons[0] = makeDeref(n.sons[0])
    c.p.bracketExpr = n.sons[0]
    # [] operator for tuples requires constant expression:
    n.sons[1] = semConstExpr(c, n.sons[1])
    if skipTypes(n.sons[1].typ, {tyGenericInst, tyRange, tyOrdinal, tyAlias}).kind in
        {tyInt..tyInt64}:
      var idx = getOrdValue(n.sons[1])
      if idx >= 0 and idx < sonsLen(arr): n.typ = arr.sons[int(idx)]
      else: localError(n.info, errInvalidIndexValueForTuple)
    else:
      localError(n.info, errIndexTypesDoNotMatch)
    result = n
  else:
    let s = if n.sons[0].kind == nkSym: n.sons[0].sym
            elif n[0].kind in nkSymChoices: n.sons[0][0].sym
            else: nil
    if s != nil:
      case s.kind
      of skProc, skMethod, skConverter, skIterator:
        # type parameters: partial generic specialization
        n.sons[0] = semSymGenericInstantiation(c, n.sons[0], s)
        result = explicitGenericInstantiation(c, n, s)
      of skMacro, skTemplate:
        if efInCall in flags:
          # We are processing macroOrTmpl[] in macroOrTmpl[](...) call.
          # Return as is, so it can be transformed into complete macro or
          # template call in semIndirectOp caller.
          result = n
        else:
          # We are processing macroOrTmpl[] not in call. Transform it to the
          # macro or template call with generic arguments here.
          n.kind = nkCall
          case s.kind
          of skMacro: result = semMacroExpr(c, n, n, s, flags)
          of skTemplate: result = semTemplateExpr(c, n, s, flags)
          else: discard
      of skType:
        result = symNodeFromType(c, semTypeNode(c, n, nil), n.info)
      else:
        c.p.bracketExpr = n.sons[0]
    else:
      c.p.bracketExpr = n.sons[0]

proc semArrayAccess(c: PContext, n: PNode, flags: TExprFlags): PNode =
  let oldBracketExpr = c.p.bracketExpr
  result = semSubscript(c, n, flags)
  if result == nil:
    # overloaded [] operator:
    result = semExpr(c, buildOverloadedSubscripts(n, getIdent"[]"))
  c.p.bracketExpr = oldBracketExpr

proc propertyWriteAccess(c: PContext, n, nOrig, a: PNode): PNode =
  var id = considerQuotedIdent(a[1])
  var setterId = newIdentNode(getIdent(id.s & '='), n.info)
  # a[0] is already checked for semantics, that does ``builtinFieldAccess``
  # this is ugly. XXX Semantic checking should use the ``nfSem`` flag for
  # nodes?
  let aOrig = nOrig[0]
  result = newNode(nkCall, n.info, sons = @[setterId, a[0],
                                            semExprWithType(c, n[1])])
  result.flags.incl nfDotSetter
  let orig = newNode(nkCall, n.info, sons = @[setterId, aOrig[0], nOrig[1]])
  result = semOverloadedCallAnalyseEffects(c, result, orig, {})

  if result != nil:
    result = afterCallActions(c, result, nOrig, {})
    #fixAbstractType(c, result)
    #analyseIfAddressTakenInCall(c, result)

proc takeImplicitAddr(c: PContext, n: PNode): PNode =
  case n.kind
  of nkHiddenAddr, nkAddr: return n
  of nkHiddenDeref, nkDerefExpr: return n.sons[0]
  of nkBracketExpr:
    if len(n) == 1: return n.sons[0]
  else: discard
  var valid = isAssignable(c, n)
  if valid != arLValue:
    if valid == arLocalLValue:
      localError(n.info, errXStackEscape, renderTree(n, {renderNoComments}))
    else:
      localError(n.info, errExprHasNoAddress)
  result = newNodeIT(nkHiddenAddr, n.info, makePtrType(c, n.typ))
  result.add(n)

proc asgnToResultVar(c: PContext, n, le, ri: PNode) {.inline.} =
  if le.kind == nkHiddenDeref:
    var x = le.sons[0]
    if x.typ.kind == tyVar and x.kind == nkSym and x.sym.kind == skResult:
      n.sons[0] = x # 'result[]' --> 'result'
      n.sons[1] = takeImplicitAddr(c, ri)
      x.typ.flags.incl tfVarIsPtr
      #echo x.info, " setting it for this type ", typeToString(x.typ), " ", n.info

template resultTypeIsInferrable(typ: PType): untyped =
  typ.isMetaType and typ.kind != tyTypeDesc

proc semAsgn(c: PContext, n: PNode; mode=asgnNormal): PNode =
  checkSonsLen(n, 2)
  var a = n.sons[0]
  case a.kind
  of nkDotExpr:
    # r.f = x
    # --> `f=` (r, x)
    let nOrig = n.copyTree
    a = builtinFieldAccess(c, a, {efLValue})
    if a == nil:
      a = propertyWriteAccess(c, n, nOrig, n[0])
      if a != nil: return a
      # we try without the '='; proc that return 'var' or macros are still
      # possible:
      a = dotTransformation(c, n[0])
      if a.kind == nkDotCall:
        a.kind = nkCall
        a = semExprWithType(c, a, {efLValue})
  of nkBracketExpr:
    # a[i] = x
    # --> `[]=`(a, i, x)
    let oldBracketExpr = c.p.bracketExpr
    a = semSubscript(c, a, {efLValue})
    if a == nil:
      result = buildOverloadedSubscripts(n.sons[0], getIdent"[]=")
      add(result, n[1])
      if mode == noOverloadedSubscript:
        bracketNotFoundError(c, result)
        return n
      else:
        result = semExprNoType(c, result)
        c.p.bracketExpr = oldBracketExpr
        return result
    c.p.bracketExpr = oldBracketExpr
  of nkCurlyExpr:
    # a{i} = x -->  `{}=`(a, i, x)
    result = buildOverloadedSubscripts(n.sons[0], getIdent"{}=")
    add(result, n[1])
    return semExprNoType(c, result)
  of nkPar:
    if a.len >= 2:
      # unfortunately we need to rewrite ``(x, y) = foo()`` already here so
      # that overloading of the assignment operator still works. Usually we
      # prefer to do these rewritings in transf.nim:
      return semStmt(c, lowerTupleUnpackingForAsgn(n, c.p.owner))
    else:
      a = semExprWithType(c, a, {efLValue})
  else:
    a = semExprWithType(c, a, {efLValue})
  n.sons[0] = a
  # a = b # both are vars, means: a[] = b[]
  # a = b # b no 'var T' means: a = addr(b)
  var le = a.typ
  if (skipTypes(le, {tyGenericInst, tyAlias}).kind != tyVar and
        isAssignable(c, a) == arNone) or
      skipTypes(le, abstractVar).kind in {tyOpenArray, tyVarargs}:
    # Direct assignment to a discriminant is allowed!
    localError(a.info, errXCannotBeAssignedTo,
               renderTree(a, {renderNoComments}))
  else:
    let
      lhs = n.sons[0]
      lhsIsResult = lhs.kind == nkSym and lhs.sym.kind == skResult
    var
      rhs = semExprWithType(c, n.sons[1],
        if lhsIsResult: {efAllowDestructor} else: {})
    if lhsIsResult:
      n.typ = enforceVoidContext
      if c.p.owner.kind != skMacro and resultTypeIsInferrable(lhs.sym.typ):
        if cmpTypes(c, lhs.typ, rhs.typ) == isGeneric:
          internalAssert c.p.resultSym != nil
          lhs.typ = rhs.typ
          c.p.resultSym.typ = rhs.typ
          c.p.owner.typ.sons[0] = rhs.typ
        else:
          typeMismatch(n, lhs.typ, rhs.typ)

    n.sons[1] = fitNode(c, le, rhs)
    if tfHasAsgn in lhs.typ.flags and not lhsIsResult and
        mode != noOverloadedAsgn:
      return overloadedAsgn(c, lhs, n.sons[1])

    fixAbstractType(c, n)
    asgnToResultVar(c, n, n.sons[0], n.sons[1])
  result = n

proc semReturn(c: PContext, n: PNode): PNode =
  result = n
  checkSonsLen(n, 1)
  if c.p.owner.kind in {skConverter, skMethod, skProc, skMacro} or (
     c.p.owner.kind == skIterator and c.p.owner.typ.callConv == ccClosure):
    if n.sons[0].kind != nkEmpty:
      # transform ``return expr`` to ``result = expr; return``
      if c.p.resultSym != nil:
        var a = newNodeI(nkAsgn, n.sons[0].info)
        addSon(a, newSymNode(c.p.resultSym))
        addSon(a, n.sons[0])
        n.sons[0] = semAsgn(c, a)
        # optimize away ``result = result``:
        if n[0][1].kind == nkSym and n[0][1].sym == c.p.resultSym:
          n.sons[0] = ast.emptyNode
      else:
        localError(n.info, errNoReturnTypeDeclared)
  else:
    localError(n.info, errXNotAllowedHere, "\'return\'")

proc semProcBody(c: PContext, n: PNode): PNode =
  openScope(c)

  result = semExpr(c, n)
  if c.p.resultSym != nil and not isEmptyType(result.typ):
    # transform ``expr`` to ``result = expr``, but not if the expr is already
    # ``result``:
    if result.kind == nkSym and result.sym == c.p.resultSym:
      discard
    elif result.kind == nkNilLit:
      # or ImplicitlyDiscardable(result):
      # new semantic: 'result = x' triggers the void context
      result.typ = nil
    elif result.kind == nkStmtListExpr and result.typ.kind == tyNil:
      # to keep backwards compatibility bodies like:
      #   nil
      #   # comment
      # are not expressions:
      fixNilType(result)
    else:
      var a = newNodeI(nkAsgn, n.info, 2)
      a.sons[0] = newSymNode(c.p.resultSym)
      a.sons[1] = result
      result = semAsgn(c, a)
  else:
    discardCheck(c, result)

  if c.p.owner.kind notin {skMacro, skTemplate} and
     c.p.resultSym != nil and c.p.resultSym.typ.isMetaType:
    if isEmptyType(result.typ):
      # we inferred a 'void' return type:
      c.p.resultSym.typ = errorType(c)
      c.p.owner.typ.sons[0] = nil
    else:
      localError(c.p.resultSym.info, errCannotInferReturnType)

  closeScope(c)

proc semYieldVarResult(c: PContext, n: PNode, restype: PType) =
  var t = skipTypes(restype, {tyGenericInst, tyAlias})
  case t.kind
  of tyVar:
    n.sons[0] = takeImplicitAddr(c, n.sons[0])
  of tyTuple:
    for i in 0.. <t.sonsLen:
      var e = skipTypes(t.sons[i], {tyGenericInst, tyAlias})
      if e.kind == tyVar:
        if n.sons[0].kind == nkPar:
          n.sons[0].sons[i] = takeImplicitAddr(c, n.sons[0].sons[i])
        elif n.sons[0].kind in {nkHiddenStdConv, nkHiddenSubConv} and
             n.sons[0].sons[1].kind == nkPar:
          var a = n.sons[0].sons[1]
          a.sons[i] = takeImplicitAddr(c, a.sons[i])
        else:
          localError(n.sons[0].info, errXExpected, "tuple constructor")
  else: discard

proc semYield(c: PContext, n: PNode): PNode =
  result = n
  checkSonsLen(n, 1)
  if c.p.owner == nil or c.p.owner.kind != skIterator:
    localError(n.info, errYieldNotAllowedHere)
  elif c.p.inTryStmt > 0 and c.p.owner.typ.callConv != ccInline:
    localError(n.info, errYieldNotAllowedInTryStmt)
  elif n.sons[0].kind != nkEmpty:
    n.sons[0] = semExprWithType(c, n.sons[0]) # check for type compatibility:
    var iterType = c.p.owner.typ
    let restype = iterType.sons[0]
    if restype != nil:
      if restype.kind != tyExpr:
        n.sons[0] = fitNode(c, restype, n.sons[0])
      if n.sons[0].typ == nil: internalError(n.info, "semYield")

      if resultTypeIsInferrable(restype):
        let inferred = n.sons[0].typ
        iterType.sons[0] = inferred

      semYieldVarResult(c, n, restype)
    else:
      localError(n.info, errCannotReturnExpr)
  elif c.p.owner.typ.sons[0] != nil:
    localError(n.info, errGenerated, "yield statement must yield a value")

proc lookUpForDefined(c: PContext, i: PIdent, onlyCurrentScope: bool): PSym =
  if onlyCurrentScope:
    result = localSearchInScope(c, i)
  else:
    result = searchInScopes(c, i) # no need for stub loading

proc lookUpForDefined(c: PContext, n: PNode, onlyCurrentScope: bool): PSym =
  case n.kind
  of nkIdent:
    result = lookUpForDefined(c, n.ident, onlyCurrentScope)
  of nkDotExpr:
    result = nil
    if onlyCurrentScope: return
    checkSonsLen(n, 2)
    var m = lookUpForDefined(c, n.sons[0], onlyCurrentScope)
    if m != nil and m.kind == skModule:
      let ident = considerQuotedIdent(n[1])
      if m == c.module:
        result = strTableGet(c.topLevelScope.symbols, ident)
      else:
        result = strTableGet(m.tab, ident)
  of nkAccQuoted:
    result = lookUpForDefined(c, considerQuotedIdent(n), onlyCurrentScope)
  of nkSym:
    result = n.sym
  of nkOpenSymChoice, nkClosedSymChoice:
    result = n.sons[0].sym
  else:
    localError(n.info, errIdentifierExpected, renderTree(n))
    result = nil

proc semDefined(c: PContext, n: PNode, onlyCurrentScope: bool): PNode =
  checkSonsLen(n, 2)
  # we replace this node by a 'true' or 'false' node:
  result = newIntNode(nkIntLit, 0)
  if not onlyCurrentScope and considerQuotedIdent(n[0]).s == "defined":
    if n.sons[1].kind != nkIdent:
      localError(n.info, "obsolete usage of 'defined', use 'declared' instead")
    elif condsyms.isDefined(n.sons[1].ident):
      result.intVal = 1
  elif lookUpForDefined(c, n.sons[1], onlyCurrentScope) != nil:
    result.intVal = 1
  result.info = n.info
  result.typ = getSysType(tyBool)

proc expectMacroOrTemplateCall(c: PContext, n: PNode): PSym =
  ## The argument to the proc should be nkCall(...) or similar
  ## Returns the macro/template symbol
  if isCallExpr(n):
    var expandedSym = qualifiedLookUp(c, n[0], {checkUndeclared})
    if expandedSym == nil:
      errorUndeclaredIdentifier(c, n.info, n[0].renderTree)
      return errorSym(c, n[0])

    if expandedSym.kind notin {skMacro, skTemplate}:
      localError(n.info, errXisNoMacroOrTemplate, expandedSym.name.s)
      return errorSym(c, n[0])

    result = expandedSym
  else:
    localError(n.info, errXisNoMacroOrTemplate, n.renderTree)
    result = errorSym(c, n)

proc expectString(c: PContext, n: PNode): string =
  var n = semConstExpr(c, n)
  if n.kind in nkStrKinds:
    return n.strVal
  else:
    localError(n.info, errStringLiteralExpected)

proc getMagicSym(magic: TMagic): PSym =
  result = newSym(skProc, getIdent($magic), systemModule, gCodegenLineInfo)
  result.magic = magic

proc newAnonSym(c: PContext; kind: TSymKind, info: TLineInfo): PSym =
  result = newSym(kind, c.cache.idAnon, getCurrOwner(c), info)
  result.flags = {sfGenSym}

proc semExpandToAst(c: PContext, n: PNode): PNode =
  let macroCall = n[1]
  let expandedSym = expectMacroOrTemplateCall(c, macroCall)
  if expandedSym.kind == skError: return n

  macroCall.sons[0] = newSymNode(expandedSym, macroCall.info)
  markUsed(n.info, expandedSym, c.graph.usageSym)
  styleCheckUse(n.info, expandedSym)

  for i in countup(1, macroCall.len-1):
    #if macroCall.sons[0].typ.sons[i].kind != tyExpr:
    macroCall.sons[i] = semExprWithType(c, macroCall[i], {})

  # Preserve the magic symbol in order to be handled in evals.nim
  internalAssert n.sons[0].sym.magic == mExpandToAst
  #n.typ = getSysSym("NimNode").typ # expandedSym.getReturnType
  n.typ = if getCompilerProc("NimNode") != nil: sysTypeFromName"NimNode"
          else: sysTypeFromName"PNimrodNode"
  result = n

proc semExpandToAst(c: PContext, n: PNode, magicSym: PSym,
                    flags: TExprFlags = {}): PNode =
  if sonsLen(n) == 2:
    n.sons[0] = newSymNode(magicSym, n.info)
    result = semExpandToAst(c, n)
  else:
    result = semDirectOp(c, n, flags)

proc processQuotations(n: var PNode, op: string,
                       quotes: var seq[PNode],
                       ids: var seq[PNode]) =
  template returnQuote(q) =
    quotes.add q
    n = newIdentNode(getIdent($quotes.len), n.info)
    ids.add n
    return

  if n.kind == nkPrefix:
    checkSonsLen(n, 2)
    if n[0].kind == nkIdent:
      var examinedOp = n[0].ident.s
      if examinedOp == op:
        returnQuote n[1]
      elif examinedOp.startsWith(op):
        n.sons[0] = newIdentNode(getIdent(examinedOp.substr(op.len)), n.info)
  elif n.kind == nkAccQuoted and op == "``":
    returnQuote n[0]

  for i in 0 .. <n.safeLen:
    processQuotations(n.sons[i], op, quotes, ids)

proc semQuoteAst(c: PContext, n: PNode): PNode =
  internalAssert n.len == 2 or n.len == 3
  # We transform the do block into a template with a param for
  # each interpolation. We'll pass this template to getAst.
  var
    doBlk = n{-1}
    op = if n.len == 3: expectString(c, n[1]) else: "``"
    quotes = newSeq[PNode](1)
      # the quotes will be added to a nkCall statement
      # leave some room for the callee symbol
    ids = newSeq[PNode]()
      # this will store the generated param names

  if doBlk.kind != nkDo:
    localError(n.info, errXExpected, "block")

  processQuotations(doBlk.sons[bodyPos], op, quotes, ids)

  doBlk.sons[namePos] = newAnonSym(c, skTemplate, n.info).newSymNode
  if ids.len > 0:
    doBlk.sons[paramsPos] = newNodeI(nkFormalParams, n.info)
    doBlk[paramsPos].add getSysSym("typed").newSymNode # return type
    ids.add getSysSym("untyped").newSymNode # params type
    ids.add emptyNode # no default value
    doBlk[paramsPos].add newNode(nkIdentDefs, n.info, ids)

  var tmpl = semTemplateDef(c, doBlk)
  quotes[0] = tmpl[namePos]
  result = newNode(nkCall, n.info, @[
    getMagicSym(mExpandToAst).newSymNode,
    newNode(nkCall, n.info, quotes)])
  result = semExpandToAst(c, result)

proc tryExpr(c: PContext, n: PNode, flags: TExprFlags = {}): PNode =
  # watch out, hacks ahead:
  let oldErrorCount = msgs.gErrorCounter
  let oldErrorMax = msgs.gErrorMax
  let oldCompilesId = c.compilesContextId
  inc c.compilesContextIdGenerator
  c.compilesContextId = c.compilesContextIdGenerator
  # do not halt after first error:
  msgs.gErrorMax = high(int)

  # open a scope for temporary symbol inclusions:
  let oldScope = c.currentScope
  openScope(c)
  let oldOwnerLen = len(c.graph.owners)
  let oldGenerics = c.generics
  let oldErrorOutputs = errorOutputs
  errorOutputs = {}
  let oldContextLen = msgs.getInfoContextLen()

  let oldInGenericContext = c.inGenericContext
  let oldInUnrolledContext = c.inUnrolledContext
  let oldInGenericInst = c.inGenericInst
  let oldProcCon = c.p
  c.generics = @[]
  var err: string
  try:
    result = semExpr(c, n, flags)
    if msgs.gErrorCounter != oldErrorCount: result = nil
  except ERecoverableError:
    if optReportConceptFailures in gGlobalOptions:
      err = getCurrentExceptionMsg()
  # undo symbol table changes (as far as it's possible):
  c.compilesContextId = oldCompilesId
  c.generics = oldGenerics
  c.inGenericContext = oldInGenericContext
  c.inUnrolledContext = oldInUnrolledContext
  c.inGenericInst = oldInGenericInst
  c.p = oldProcCon
  msgs.setInfoContextLen(oldContextLen)
  setLen(c.graph.owners, oldOwnerLen)
  c.currentScope = oldScope
  errorOutputs = oldErrorOutputs
  msgs.gErrorCounter = oldErrorCount
  msgs.gErrorMax = oldErrorMax
  if optReportConceptFailures in gGlobalOptions and not err.isNil:
    localError(n.info, err)

proc semCompiles(c: PContext, n: PNode, flags: TExprFlags): PNode =
  # we replace this node by a 'true' or 'false' node:
  if sonsLen(n) != 2: return semDirectOp(c, n, flags)

  result = newIntNode(nkIntLit, ord(tryExpr(c, n[1], flags) != nil))
  result.info = n.info
  result.typ = getSysType(tyBool)

proc semShallowCopy(c: PContext, n: PNode, flags: TExprFlags): PNode =
  if sonsLen(n) == 3:
    # XXX ugh this is really a hack: shallowCopy() can be overloaded only
    # with procs that take not 2 parameters:
    result = newNodeI(nkFastAsgn, n.info)
    result.add(n[1])
    result.add(n[2])
    result = semAsgn(c, result)
  else:
    result = semDirectOp(c, n, flags)

proc createFlowVar(c: PContext; t: PType; info: TLineInfo): PType =
  result = newType(tyGenericInvocation, c.module)
  addSonSkipIntLit(result, magicsys.getCompilerProc("FlowVar").typ)
  addSonSkipIntLit(result, t)
  result = instGenericContainer(c, info, result, allowMetaTypes = false)

proc instantiateCreateFlowVarCall(c: PContext; t: PType;
                                  info: TLineInfo): PSym =
  let sym = magicsys.getCompilerProc("nimCreateFlowVar")
  if sym == nil:
    localError(info, errSystemNeeds, "nimCreateFlowVar")
  var bindings: TIdTable
  initIdTable(bindings)
  bindings.idTablePut(sym.ast[genericParamsPos].sons[0].typ, t)
  result = c.semGenerateInstance(c, sym, bindings, info)
  # since it's an instantiation, we unmark it as a compilerproc. Otherwise
  # codegen would fail:
  if sfCompilerProc in result.flags:
    result.flags = result.flags - {sfCompilerProc, sfExportC, sfImportC}
    result.loc.r = nil

proc setMs(n: PNode, s: PSym): PNode =
  result = n
  n.sons[0] = newSymNode(s)
  n.sons[0].info = n.info

proc semMagic(c: PContext, n: PNode, s: PSym, flags: TExprFlags): PNode =
  # this is a hotspot in the compiler!
  # DON'T forget to update ast.SpecialSemMagics if you add a magic here!
  result = n
  case s.magic # magics that need special treatment
  of mAddr:
    checkSonsLen(n, 2)
    result = semAddr(c, n.sons[1], s.name.s == "unsafeAddr")
  of mTypeOf:
    checkSonsLen(n, 2)
    result = semTypeOf(c, n.sons[1])
  #of mArrGet: result = semArrGet(c, n, flags)
  #of mArrPut: result = semArrPut(c, n, flags)
  #of mAsgn: result = semAsgnOpr(c, n)
  of mDefined: result = semDefined(c, setMs(n, s), false)
  of mDefinedInScope: result = semDefined(c, setMs(n, s), true)
  of mCompiles: result = semCompiles(c, setMs(n, s), flags)
  of mLow: result = semLowHigh(c, setMs(n, s), mLow)
  of mHigh: result = semLowHigh(c, setMs(n, s), mHigh)
  of mSizeOf: result = semSizeof(c, setMs(n, s))
  of mIs: result = semIs(c, setMs(n, s))
  of mOf: result = semOf(c, setMs(n, s))
  of mShallowCopy: result = semShallowCopy(c, n, flags)
  of mExpandToAst: result = semExpandToAst(c, n, s, flags)
  of mQuoteAst: result = semQuoteAst(c, n)
  of mAstToStr:
    checkSonsLen(n, 2)
    result = newStrNodeT(renderTree(n[1], {renderNoComments}), n)
    result.typ = getSysType(tyString)
  of mParallel:
    if not experimentalMode(c):
      localError(n.info, "use the {.experimental.} pragma to enable 'parallel'")
    result = setMs(n, s)
    var x = n.lastSon
    if x.kind == nkDo: x = x.sons[bodyPos]
    inc c.inParallelStmt
    result.sons[1] = semStmt(c, x)
    dec c.inParallelStmt
  of mSpawn:
    result = setMs(n, s)
    for i in 1 .. <n.len:
      result.sons[i] = semExpr(c, n.sons[i])
    let typ = result[^1].typ
    if not typ.isEmptyType:
      if spawnResult(typ, c.inParallelStmt > 0) == srFlowVar:
        result.typ = createFlowVar(c, typ, n.info)
      else:
        result.typ = typ
      result.add instantiateCreateFlowVarCall(c, typ, n.info).newSymNode
    else:
      result.add emptyNode
  of mProcCall:
    result = setMs(n, s)
    result.sons[1] = semExpr(c, n.sons[1])
    result.typ = n[1].typ
  of mPlugin:
    # semDirectOp with conditional 'afterCallActions':
    let nOrig = n.copyTree
    #semLazyOpAux(c, n)
    result = semOverloadedCallAnalyseEffects(c, n, nOrig, flags)
    if result == nil:
      result = errorNode(c, n)
    else:
      let callee = result.sons[0].sym
      if callee.magic == mNone:
        semFinishOperands(c, result)
      activate(c, result)
      fixAbstractType(c, result)
      analyseIfAddressTakenInCall(c, result)
      if callee.magic != mNone:
        result = magicsAfterOverloadResolution(c, result, flags)
  else:
    result = semDirectOp(c, n, flags)

proc semWhen(c: PContext, n: PNode, semCheck = true): PNode =
  # If semCheck is set to false, ``when`` will return the verbatim AST of
  # the correct branch. Otherwise the AST will be passed through semStmt.
  result = nil

  template setResult(e: untyped) =
    if semCheck: result = semExpr(c, e) # do not open a new scope!
    else: result = e

  # Check if the node is "when nimvm"
  # when nimvm:
  #   ...
  # else:
  #   ...
  var whenNimvm = false
  var typ = commonTypeBegin
  if n.sons.len == 2 and n.sons[0].kind == nkElifBranch and
      n.sons[1].kind == nkElse:
    let exprNode = n.sons[0].sons[0]
    if exprNode.kind == nkIdent:
      whenNimvm = lookUp(c, exprNode).magic == mNimvm
    elif exprNode.kind == nkSym:
      whenNimvm = exprNode.sym.magic == mNimvm
    if whenNimvm: n.flags.incl nfLL

  for i in countup(0, sonsLen(n) - 1):
    var it = n.sons[i]
    case it.kind
    of nkElifBranch, nkElifExpr:
      checkSonsLen(it, 2)
      if whenNimvm:
        if semCheck:
          it.sons[1] = semExpr(c, it.sons[1])
          typ = commonType(typ, it.sons[1].typ)
        result = n # when nimvm is not elimited until codegen
      else:
        var e = semConstExpr(c, it.sons[0])
        if e.kind != nkIntLit:
          # can happen for cascading errors, assume false
          # InternalError(n.info, "semWhen")
          discard
        elif e.intVal != 0 and result == nil:
          setResult(it.sons[1])
    of nkElse, nkElseExpr:
      checkSonsLen(it, 1)
      if result == nil or whenNimvm:
        if semCheck:
          it.sons[0] = semExpr(c, it.sons[0])
          typ = commonType(typ, it.sons[0].typ)
        if result == nil:
          result = it.sons[0]
    else: illFormedAst(n)
  if result == nil:
    result = newNodeI(nkEmpty, n.info)
  if whenNimvm: result.typ = typ
  # The ``when`` statement implements the mechanism for platform dependent
  # code. Thus we try to ensure here consistent ID allocation after the
  # ``when`` statement.
  idSynchronizationPoint(200)

proc semSetConstr(c: PContext, n: PNode): PNode =
  result = newNodeI(nkCurly, n.info)
  result.typ = newTypeS(tySet, c)
  if sonsLen(n) == 0:
    rawAddSon(result.typ, newTypeS(tyEmpty, c))
  else:
    # only semantic checking for all elements, later type checking:
    var typ: PType = nil
    for i in countup(0, sonsLen(n) - 1):
      if isRange(n.sons[i]):
        checkSonsLen(n.sons[i], 3)
        n.sons[i].sons[1] = semExprWithType(c, n.sons[i].sons[1])
        n.sons[i].sons[2] = semExprWithType(c, n.sons[i].sons[2])
        if typ == nil:
          typ = skipTypes(n.sons[i].sons[1].typ,
                          {tyGenericInst, tyVar, tyOrdinal, tyAlias})
        n.sons[i].typ = n.sons[i].sons[2].typ # range node needs type too
      elif n.sons[i].kind == nkRange:
        # already semchecked
        if typ == nil:
          typ = skipTypes(n.sons[i].sons[0].typ,
                          {tyGenericInst, tyVar, tyOrdinal, tyAlias})
      else:
        n.sons[i] = semExprWithType(c, n.sons[i])
        if typ == nil:
          typ = skipTypes(n.sons[i].typ, {tyGenericInst, tyVar, tyOrdinal, tyAlias})
    if not isOrdinalType(typ):
      localError(n.info, errOrdinalTypeExpected)
      typ = makeRangeType(c, 0, MaxSetElements-1, n.info)
    elif lengthOrd(typ) > MaxSetElements:
      typ = makeRangeType(c, 0, MaxSetElements-1, n.info)
    addSonSkipIntLit(result.typ, typ)
    for i in countup(0, sonsLen(n) - 1):
      var m: PNode
      if isRange(n.sons[i]):
        m = newNodeI(nkRange, n.sons[i].info)
        addSon(m, fitNode(c, typ, n.sons[i].sons[1]))
        addSon(m, fitNode(c, typ, n.sons[i].sons[2]))
      elif n.sons[i].kind == nkRange: m = n.sons[i] # already semchecked
      else:
        m = fitNode(c, typ, n.sons[i])
      addSon(result, m)

proc semTableConstr(c: PContext, n: PNode): PNode =
  # we simply transform ``{key: value, key2, key3: value}`` to
  # ``[(key, value), (key2, value2), (key3, value2)]``
  result = newNodeI(nkBracket, n.info)
  var lastKey = 0
  for i in 0..n.len-1:
    var x = n.sons[i]
    if x.kind == nkExprColonExpr and sonsLen(x) == 2:
      for j in countup(lastKey, i-1):
        var pair = newNodeI(nkPar, x.info)
        pair.add(n.sons[j])
        pair.add(x[1])
        result.add(pair)

      var pair = newNodeI(nkPar, x.info)
      pair.add(x[0])
      pair.add(x[1])
      result.add(pair)

      lastKey = i+1

  if lastKey != n.len: illFormedAst(n)
  result = semExpr(c, result)

type
  TParKind = enum
    paNone, paSingle, paTupleFields, paTuplePositions

proc checkPar(n: PNode): TParKind =
  var length = sonsLen(n)
  if length == 0:
    result = paTuplePositions # ()
  elif length == 1:
    if n.sons[0].kind == nkExprColonExpr: result = paTupleFields
    else: result = paSingle         # (expr)
  else:
    if n.sons[0].kind == nkExprColonExpr: result = paTupleFields
    else: result = paTuplePositions
    for i in countup(0, length - 1):
      if result == paTupleFields:
        if (n.sons[i].kind != nkExprColonExpr) or
            not (n.sons[i].sons[0].kind in {nkSym, nkIdent}):
          localError(n.sons[i].info, errNamedExprExpected)
          return paNone
      else:
        if n.sons[i].kind == nkExprColonExpr:
          localError(n.sons[i].info, errNamedExprNotAllowed)
          return paNone

proc semTupleFieldsConstr(c: PContext, n: PNode, flags: TExprFlags): PNode =
  result = newNodeI(nkPar, n.info)
  var typ = newTypeS(tyTuple, c)
  typ.n = newNodeI(nkRecList, n.info) # nkIdentDefs
  var ids = initIntSet()
  for i in countup(0, sonsLen(n) - 1):
    if n[i].kind != nkExprColonExpr or n[i][0].kind notin {nkSym, nkIdent}:
      illFormedAst(n.sons[i])
    var id: PIdent
    if n.sons[i].sons[0].kind == nkIdent: id = n.sons[i].sons[0].ident
    else: id = n.sons[i].sons[0].sym.name
    if containsOrIncl(ids, id.id):
      localError(n.sons[i].info, errFieldInitTwice, id.s)
    n.sons[i].sons[1] = semExprWithType(c, n.sons[i].sons[1],
                                        flags*{efAllowDestructor})
    var f = newSymS(skField, n.sons[i].sons[0], c)
    f.typ = skipIntLit(n.sons[i].sons[1].typ)
    f.position = i
    rawAddSon(typ, f.typ)
    addSon(typ.n, newSymNode(f))
    n.sons[i].sons[0] = newSymNode(f)
    addSon(result, n.sons[i])
  result.typ = typ

proc semTuplePositionsConstr(c: PContext, n: PNode, flags: TExprFlags): PNode =
  result = n                  # we don't modify n, but compute the type:
  var typ = newTypeS(tyTuple, c)  # leave typ.n nil!
  for i in countup(0, sonsLen(n) - 1):
    n.sons[i] = semExprWithType(c, n.sons[i], flags*{efAllowDestructor})
    addSonSkipIntLit(typ, n.sons[i].typ)
  result.typ = typ

proc isTupleType(n: PNode): bool =
  if n.len == 0:
    return false # don't interpret () as type
  for i in countup(0, n.len - 1):
    if n[i].typ == nil or n[i].typ.kind != tyTypeDesc:
      return false
  return true

proc checkInitialized(n: PNode, ids: IntSet, info: TLineInfo) =
  case n.kind
  of nkRecList:
    for i in countup(0, sonsLen(n) - 1):
      checkInitialized(n.sons[i], ids, info)
  of nkRecCase:
    if (n.sons[0].kind != nkSym): internalError(info, "checkInitialized")
    checkInitialized(n.sons[0], ids, info)
    when false:
      # XXX we cannot check here, as we don't know the branch!
      for i in countup(1, sonsLen(n) - 1):
        case n.sons[i].kind
        of nkOfBranch, nkElse: checkInitialized(lastSon(n.sons[i]), ids, info)
        else: internalError(info, "checkInitialized")
  of nkSym:
    if {tfNotNil, tfNeedsInit} * n.sym.typ.flags != {} and
        n.sym.name.id notin ids:
      message(info, errGenerated, "field not initialized: " & n.sym.name.s)
  else: internalError(info, "checkInitialized")

proc semObjConstr(c: PContext, n: PNode, flags: TExprFlags): PNode =
  var t = semTypeNode(c, n.sons[0], nil)
  result = n
  result.typ = t
  result.kind = nkObjConstr
  t = skipTypes(t, {tyGenericInst, tyAlias})
  if t.kind == tyRef: t = skipTypes(t.sons[0], {tyGenericInst, tyAlias})
  if t.kind != tyObject:
    localError(n.info, errGenerated, "object constructor needs an object type")
    return
  var objType = t
  var ids = initIntSet()
  for i in 1.. <n.len:
    let it = n.sons[i]
    if it.kind != nkExprColonExpr:
      localError(n.info, errNamedExprExpected)
      break
    let id = considerQuotedIdent(it.sons[0])

    if containsOrIncl(ids, id.id):
      localError(it.info, errFieldInitTwice, id.s)
    var e = semExprWithType(c, it.sons[1], flags*{efAllowDestructor})
    var
      check: PNode = nil
      f: PSym
    t = objType
    while true:
      check = nil
      f = lookupInRecordAndBuildCheck(c, it, t.n, id, check)
      if f != nil: break
      if t.sons[0] == nil: break
      t = skipTypes(t.sons[0], skipPtrs)
    if f != nil and fieldVisible(c, f):
      it.sons[0] = newSymNode(f)
      e = fitNode(c, f.typ, e)
      # small hack here in a nkObjConstr the ``nkExprColonExpr`` node can have
      # 3 children the last being the field check
      if check != nil:
        check.sons[0] = it.sons[0]
        it.add(check)
    else:
      localError(it.info, errUndeclaredFieldX, id.s)
    it.sons[1] = e
    # XXX object field name check for 'case objects' if the kind is static?
  if tfNeedsInit in objType.flags:
    while true:
      checkInitialized(objType.n, ids, n.info)
      if objType.sons[0] == nil: break
      objType = skipTypes(objType.sons[0], skipPtrs)

proc semBlock(c: PContext, n: PNode): PNode =
  result = n
  inc(c.p.nestedBlockCounter)
  checkSonsLen(n, 2)
  openScope(c) # BUGFIX: label is in the scope of block!
  if n.sons[0].kind != nkEmpty:
    var labl = newSymG(skLabel, n.sons[0], c)
    if sfGenSym notin labl.flags:
      addDecl(c, labl)
<<<<<<< HEAD
      n.sons[0] = newSymNode(labl, n.sons[0].info)
    suggestSym(n.sons[0].info, labl, c.graph.usageSym)
=======
    n.sons[0] = newSymNode(labl, n.sons[0].info)
    suggestSym(n.sons[0].info, labl)
>>>>>>> 2d546ca0
    styleCheckDef(labl)
  n.sons[1] = semExpr(c, n.sons[1])
  n.typ = n.sons[1].typ
  if isEmptyType(n.typ): n.kind = nkBlockStmt
  else: n.kind = nkBlockExpr
  closeScope(c)
  dec(c.p.nestedBlockCounter)

proc semExport(c: PContext, n: PNode): PNode =
  var x = newNodeI(n.kind, n.info)
  #let L = if n.kind == nkExportExceptStmt: L = 1 else: n.len
  for i in 0.. <n.len:
    let a = n.sons[i]
    var o: TOverloadIter
    var s = initOverloadIter(o, c, a)
    if s == nil:
      localError(a.info, errGenerated, "cannot export: " & renderTree(a))
    elif s.kind == skModule:
      # forward everything from that module:
      strTableAdd(c.module.tab, s)
      x.add(newSymNode(s, a.info))
      var ti: TTabIter
      var it = initTabIter(ti, s.tab)
      while it != nil:
        if it.kind in ExportableSymKinds+{skModule}:
          strTableAdd(c.module.tab, it)
        it = nextIter(ti, s.tab)
    else:
      while s != nil:
        if s.kind in ExportableSymKinds+{skModule}:
          x.add(newSymNode(s, a.info))
          strTableAdd(c.module.tab, s)
        s = nextOverloadIter(o, c, a)
  result = n

proc shouldBeBracketExpr(n: PNode): bool =
  assert n.kind in nkCallKinds
  let a = n.sons[0]
  if a.kind in nkCallKinds:
    let b = a[0]
    if b.kind in nkSymChoices:
      for i in 0..<b.len:
        if b[i].sym.magic == mArrGet:
          let be = newNodeI(nkBracketExpr, n.info)
          for i in 1..<a.len: be.add(a[i])
          n.sons[0] = be
          return true

proc setGenericParams(c: PContext, n: PNode) =
  for i in 1 .. <n.len:
    n[i].typ = semTypeNode(c, n[i], nil)

proc semExpr(c: PContext, n: PNode, flags: TExprFlags = {}): PNode =
  result = n
  if gCmd == cmdIdeTools: suggestExpr(c, n)
  if nfSem in n.flags: return
  case n.kind
  of nkIdent, nkAccQuoted:
    let checks = if efNoEvaluateGeneric in flags: {checkUndeclared}
                 else: {checkUndeclared, checkModule, checkAmbiguity}
    var s = qualifiedLookUp(c, n, checks)
    if c.inTypeClass == 0: semCaptureSym(s, c.p.owner)
    result = semSym(c, n, s, flags)
    if s.kind in {skProc, skMethod, skConverter, skIterator}:
      #performProcvarCheck(c, n, s)
      result = symChoice(c, n, s, scClosed)
      if result.kind == nkSym:
        markIndirect(c, result.sym)
        # if isGenericRoutine(result.sym):
        #   localError(n.info, errInstantiateXExplicitly, s.name.s)
  of nkSym:
    # because of the changed symbol binding, this does not mean that we
    # don't have to check the symbol for semantics here again!
    result = semSym(c, n, n.sym, flags)
  of nkEmpty, nkNone, nkCommentStmt:
    discard
  of nkNilLit:
    if result.typ == nil: result.typ = getSysType(tyNil)
  of nkIntLit:
    if result.typ == nil: setIntLitType(result)
  of nkInt8Lit:
    if result.typ == nil: result.typ = getSysType(tyInt8)
  of nkInt16Lit:
    if result.typ == nil: result.typ = getSysType(tyInt16)
  of nkInt32Lit:
    if result.typ == nil: result.typ = getSysType(tyInt32)
  of nkInt64Lit:
    if result.typ == nil: result.typ = getSysType(tyInt64)
  of nkUIntLit:
    if result.typ == nil: result.typ = getSysType(tyUInt)
  of nkUInt8Lit:
    if result.typ == nil: result.typ = getSysType(tyUInt8)
  of nkUInt16Lit:
    if result.typ == nil: result.typ = getSysType(tyUInt16)
  of nkUInt32Lit:
    if result.typ == nil: result.typ = getSysType(tyUInt32)
  of nkUInt64Lit:
    if result.typ == nil: result.typ = getSysType(tyUInt64)
  of nkFloatLit:
    if result.typ == nil: result.typ = getFloatLitType(result)
  of nkFloat32Lit:
    if result.typ == nil: result.typ = getSysType(tyFloat32)
  of nkFloat64Lit:
    if result.typ == nil: result.typ = getSysType(tyFloat64)
  of nkFloat128Lit:
    if result.typ == nil: result.typ = getSysType(tyFloat128)
  of nkStrLit..nkTripleStrLit:
    if result.typ == nil: result.typ = getSysType(tyString)
  of nkCharLit:
    if result.typ == nil: result.typ = getSysType(tyChar)
  of nkDotExpr:
    result = semFieldAccess(c, n, flags)
    if result.kind == nkDotCall:
      result.kind = nkCall
      result = semExpr(c, result, flags)
  of nkBind:
    message(n.info, warnDeprecated, "bind")
    result = semExpr(c, n.sons[0], flags)
  of nkTypeOfExpr, nkTupleTy, nkTupleClassTy, nkRefTy..nkEnumTy, nkStaticTy:
    var typ = semTypeNode(c, n, nil).skipTypes({tyTypeDesc})
    result.typ = makeTypeDesc(c, typ)
    #result = symNodeFromType(c, typ, n.info)
  of nkCall, nkInfix, nkPrefix, nkPostfix, nkCommand, nkCallStrLit:
    # check if it is an expression macro:
    checkMinSonsLen(n, 1)
    let mode = if nfDotField in n.flags: {} else: {checkUndeclared}
    var s = qualifiedLookUp(c, n.sons[0], mode)
    if s != nil:
      #if gCmd == cmdPretty and n.sons[0].kind == nkDotExpr:
      #  pretty.checkUse(n.sons[0].sons[1].info, s)
      case s.kind
      of skMacro:
        if sfImmediate notin s.flags:
          result = semDirectOp(c, n, flags)
        else:
          result = semMacroExpr(c, n, n, s, flags)
      of skTemplate:
        if sfImmediate notin s.flags:
          result = semDirectOp(c, n, flags)
        else:
          result = semTemplateExpr(c, n, s, flags)
      of skType:
        # XXX think about this more (``set`` procs)
        if n.len == 2:
          result = semConv(c, n)
        elif n.len == 1:
          result = semObjConstr(c, n, flags)
        elif contains(c.ambiguousSymbols, s.id):
          errorUseQualifier(c, n.info, s)
        elif s.magic == mNone: result = semDirectOp(c, n, flags)
        else: result = semMagic(c, n, s, flags)
      of skProc, skMethod, skConverter, skIterator:
        if s.magic == mNone: result = semDirectOp(c, n, flags)
        else: result = semMagic(c, n, s, flags)
      else:
        #liMessage(n.info, warnUser, renderTree(n));
        result = semIndirectOp(c, n, flags)
    elif (n[0].kind == nkBracketExpr or shouldBeBracketExpr(n)) and
        isSymChoice(n[0][0]):
      # indirectOp can deal with explicit instantiations; the fixes
      # the 'newSeq[T](x)' bug
      setGenericParams(c, n.sons[0])
      result = semDirectOp(c, n, flags)
    elif isSymChoice(n.sons[0]) or nfDotField in n.flags:
      result = semDirectOp(c, n, flags)
    else:
      result = semIndirectOp(c, n, flags)
  of nkWhen:
    if efWantStmt in flags:
      result = semWhen(c, n, true)
    else:
      result = semWhen(c, n, false)
      if result == n:
        # This is a "when nimvm" stmt.
        result = semWhen(c, n, true)
      else:
        result = semExpr(c, result, flags)
  of nkBracketExpr:
    checkMinSonsLen(n, 1)
    result = semArrayAccess(c, n, flags)
  of nkCurlyExpr:
    result = semExpr(c, buildOverloadedSubscripts(n, getIdent"{}"), flags)
  of nkPragmaExpr:
    # which pragmas are allowed for expressions? `likely`, `unlikely`
    internalError(n.info, "semExpr() to implement") # XXX: to implement
  of nkPar:
    case checkPar(n)
    of paNone: result = errorNode(c, n)
    of paTuplePositions:
      var tupexp = semTuplePositionsConstr(c, n, flags)
      if isTupleType(tupexp):
        # reinterpret as type
        var typ = semTypeNode(c, n, nil).skipTypes({tyTypeDesc})
        result.typ = makeTypeDesc(c, typ)
      else:
        result = tupexp
    of paTupleFields: result = semTupleFieldsConstr(c, n, flags)
    of paSingle: result = semExpr(c, n.sons[0], flags)
  of nkCurly: result = semSetConstr(c, n)
  of nkBracket: result = semArrayConstr(c, n, flags)
  of nkObjConstr: result = semObjConstr(c, n, flags)
  of nkLambda: result = semLambda(c, n, flags)
  of nkDo: result = semDo(c, n, flags)
  of nkDerefExpr: result = semDeref(c, n)
  of nkAddr:
    result = n
    checkSonsLen(n, 1)
    result = semAddr(c, n.sons[0])
  of nkHiddenAddr, nkHiddenDeref:
    checkSonsLen(n, 1)
    n.sons[0] = semExpr(c, n.sons[0], flags)
  of nkCast: result = semCast(c, n)
  of nkIfExpr, nkIfStmt: result = semIf(c, n)
  of nkHiddenStdConv, nkHiddenSubConv, nkConv, nkHiddenCallConv:
    checkSonsLen(n, 2)
  of nkStringToCString, nkCStringToString, nkObjDownConv, nkObjUpConv:
    checkSonsLen(n, 1)
  of nkChckRangeF, nkChckRange64, nkChckRange:
    checkSonsLen(n, 3)
  of nkCheckedFieldExpr:
    checkMinSonsLen(n, 2)
  of nkTableConstr:
    result = semTableConstr(c, n)
  of nkClosedSymChoice, nkOpenSymChoice:
    # handling of sym choices is context dependent
    # the node is left intact for now
    discard
  of nkStaticExpr:
    result = semStaticExpr(c, n)
  of nkAsgn: result = semAsgn(c, n)
  of nkBlockStmt, nkBlockExpr: result = semBlock(c, n)
  of nkStmtList, nkStmtListExpr: result = semStmtList(c, n, flags)
  of nkRaiseStmt: result = semRaise(c, n)
  of nkVarSection: result = semVarOrLet(c, n, skVar)
  of nkLetSection: result = semVarOrLet(c, n, skLet)
  of nkConstSection: result = semConst(c, n)
  of nkTypeSection: result = semTypeSection(c, n)
  of nkDiscardStmt: result = semDiscard(c, n)
  of nkWhileStmt: result = semWhile(c, n)
  of nkTryStmt: result = semTry(c, n)
  of nkBreakStmt, nkContinueStmt: result = semBreakOrContinue(c, n)
  of nkForStmt, nkParForStmt: result = semFor(c, n)
  of nkCaseStmt: result = semCase(c, n)
  of nkReturnStmt: result = semReturn(c, n)
  of nkUsingStmt: result = semUsing(c, n)
  of nkAsmStmt: result = semAsm(c, n)
  of nkYieldStmt: result = semYield(c, n)
  of nkPragma: pragma(c, c.p.owner, n, stmtPragmas)
  of nkIteratorDef: result = semIterator(c, n)
  of nkProcDef: result = semProc(c, n)
  of nkMethodDef: result = semMethod(c, n)
  of nkConverterDef: result = semConverterDef(c, n)
  of nkMacroDef: result = semMacroDef(c, n)
  of nkTemplateDef: result = semTemplateDef(c, n)
  of nkImportStmt:
    if not isTopLevel(c): localError(n.info, errXOnlyAtModuleScope, "import")
    result = evalImport(c, n)
  of nkImportExceptStmt:
    if not isTopLevel(c): localError(n.info, errXOnlyAtModuleScope, "import")
    result = evalImportExcept(c, n)
  of nkFromStmt:
    if not isTopLevel(c): localError(n.info, errXOnlyAtModuleScope, "from")
    result = evalFrom(c, n)
  of nkIncludeStmt:
    #if not isTopLevel(c): localError(n.info, errXOnlyAtModuleScope, "include")
    result = evalInclude(c, n)
  of nkExportStmt, nkExportExceptStmt:
    if not isTopLevel(c): localError(n.info, errXOnlyAtModuleScope, "export")
    result = semExport(c, n)
  of nkPragmaBlock:
    result = semPragmaBlock(c, n)
  of nkStaticStmt:
    result = semStaticStmt(c, n)
  of nkDefer:
    n.sons[0] = semExpr(c, n.sons[0])
    if not n.sons[0].typ.isEmptyType and not implicitlyDiscardable(n.sons[0]):
      localError(n.info, errGenerated, "'defer' takes a 'void' expression")
    #localError(n.info, errGenerated, "'defer' not allowed in this context")
  else:
    localError(n.info, errInvalidExpressionX,
               renderTree(n, {renderNoComments}))
  if result != nil: incl(result.flags, nfSem)<|MERGE_RESOLUTION|>--- conflicted
+++ resolved
@@ -2106,13 +2106,8 @@
     var labl = newSymG(skLabel, n.sons[0], c)
     if sfGenSym notin labl.flags:
       addDecl(c, labl)
-<<<<<<< HEAD
-      n.sons[0] = newSymNode(labl, n.sons[0].info)
+    n.sons[0] = newSymNode(labl, n.sons[0].info)
     suggestSym(n.sons[0].info, labl, c.graph.usageSym)
-=======
-    n.sons[0] = newSymNode(labl, n.sons[0].info)
-    suggestSym(n.sons[0].info, labl)
->>>>>>> 2d546ca0
     styleCheckDef(labl)
   n.sons[1] = semExpr(c, n.sons[1])
   n.typ = n.sons[1].typ
