--- conflicted
+++ resolved
@@ -637,7 +637,6 @@
   else: discard
 
 proc typeRangeRel(f, a: PType): TTypeRelation {.noinline.} =
-<<<<<<< HEAD
   template checkRange[T](a0, a1, f0, f1: T): TTypeRelation = 
     if a0 == f0 and a1 == f1:
       isEqual
@@ -654,22 +653,6 @@
   else: 
     checkRange(firstFloat(a), lastFloat(a), firstFloat(f), lastFloat(f))
     
-=======
-  let
-    a0 = firstOrd(nil, a)
-    a1 = lastOrd(nil, a)
-    f0 = firstOrd(nil, f)
-    f1 = lastOrd(nil, f)
-  if a0 == f0 and a1 == f1:
-    result = isEqual
-  elif a0 >= f0 and a1 <= f1:
-    result = isConvertible
-  elif a0 <= f1 and f0 <= a1:
-    # X..Y and C..D overlap iff (X <= D and C <= Y)
-    result = isConvertible
-  else:
-    result = isNone
->>>>>>> f555338c
 
 proc matchUserTypeClass*(m: var TCandidate; ff, a: PType): PType =
   var
