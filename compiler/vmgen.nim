--- conflicted
+++ resolved
@@ -46,11 +46,6 @@
 proc codeListing(c: PCtx, result: var string, start=0; last = -1) =
   # first iteration: compute all necessary labels:
   var jumpTargets = initIntSet()
-<<<<<<< HEAD
-
-=======
-  
->>>>>>> 6a29fbf2
   let last = if last < 0: c.code.len-1 else: min(last, c.code.len-1)
   for i in start..last:
     let x = c.code[i]
@@ -87,11 +82,7 @@
     result.add("\n")
     inc i
 
-<<<<<<< HEAD
 proc echoCode*(c: PCtx; start=0; last = -1) {.deprecated.} =
-=======
-proc echoCode*(c: PCtx, start=0; last = -1) {.deprecated.} =
->>>>>>> 6a29fbf2
   var buf = ""
   codeListing(c, buf, start, last)
   echo buf
