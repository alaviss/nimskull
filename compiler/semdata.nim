#
#
#           The Nim Compiler
#        (c) Copyright 2012 Andreas Rumpf
#
#    See the file "copying.txt", included in this
#    distribution, for details about the copyright.
#

## This module contains the data structures for the semantic checking phase.

import
  strutils, lists, intsets, options, lexer, ast, astalgo, trees, treetab,
  wordrecg,
  ropes, msgs, platform, os, condsyms, idents, renderer, types, extccomp, math,
  magicsys, nversion, nimsets, parser, times, passes, rodread, vmdef

type
  TOptionEntry* = object of lists.TListEntry # entries to put on a
                                             # stack for pragma parsing
    options*: TOptions
    defaultCC*: TCallingConvention
    dynlib*: PLib
    notes*: TNoteKinds
    otherPragmas*: PNode      # every pragma can be pushed

  POptionEntry* = ref TOptionEntry
  PProcCon* = ref TProcCon
  TProcCon* = object          # procedure context; also used for top-level
                              # statements
    owner*: PSym              # the symbol this context belongs to
    resultSym*: PSym          # the result symbol (if we are in a proc)
    selfSym*: PSym            # the 'self' symbol (if available)
    nestedLoopCounter*: int   # whether we are in a loop or not
    nestedBlockCounter*: int  # whether we are in a block or not
    inTryStmt*: int           # whether we are in a try statement; works also
                              # in standalone ``except`` and ``finally``
    next*: PProcCon           # used for stacking procedure contexts
    wasForwarded*: bool       # whether the current proc has a separate header
    bracketExpr*: PNode       # current bracket expression (for ^ support)

  TInstantiationPair* = object
    genericSym*: PSym
    inst*: PInstantiation

  TExprFlag* = enum
    efLValue, efWantIterator, efInTypeof,
    efWantStmt, efAllowStmt, efDetermineType,
    efAllowDestructor, efWantValue, efOperand, efNoSemCheck,
<<<<<<< HEAD
    efNoProcvarCheck, efFromHlo
=======
    efNoProcvarCheck, efNoEvaluateGeneric, efInCall
>>>>>>> 47e45dee
  TExprFlags* = set[TExprFlag]

  TTypeAttachedOp* = enum
    attachedAsgn,
    attachedDeepCopy,
    attachedDestructor

  PContext* = ref TContext
  TContext* = object of TPassContext # a context represents a module
    module*: PSym              # the module sym belonging to the context
    currentScope*: PScope      # current scope
    importTable*: PScope       # scope for all imported symbols
    topLevelScope*: PScope     # scope for all top-level symbols
    p*: PProcCon               # procedure context
    friendModules*: seq[PSym]  # friend modules; may access private data;
                               # this is used so that generic instantiations
                               # can access private object fields
    instCounter*: int          # to prevent endless instantiations

    ambiguousSymbols*: IntSet  # ids of all ambiguous symbols (cannot
                               # store this info in the syms themselves!)
    inTypeClass*: int          # > 0 if we are in a user-defined type class
    inGenericContext*: int     # > 0 if we are in a generic type
    inUnrolledContext*: int    # > 0 if we are unrolling a loop
    compilesContextId*: int    # > 0 if we are in a ``compiles`` magic
    compilesContextIdGenerator*: int
    inGenericInst*: int        # > 0 if we are instantiating a generic
    converters*: TSymSeq       # sequence of converters
    patterns*: TSymSeq         # sequence of pattern matchers
    optionStack*: TLinkedList
    symMapping*: TIdTable      # every gensym'ed symbol needs to be mapped
                               # to some new symbol in a generic instantiation
    libs*: TLinkedList         # all libs used by this module
    semConstExpr*: proc (c: PContext, n: PNode): PNode {.nimcall.} # for the pragmas
    semExpr*: proc (c: PContext, n: PNode, flags: TExprFlags = {}): PNode {.nimcall.}
    semTryExpr*: proc (c: PContext, n: PNode,flags: TExprFlags = {}): PNode {.nimcall.}
    semTryConstExpr*: proc (c: PContext, n: PNode): PNode {.nimcall.}
    semOperand*: proc (c: PContext, n: PNode, flags: TExprFlags = {}): PNode {.nimcall.}
    semConstBoolExpr*: proc (c: PContext, n: PNode): PNode {.nimcall.} # XXX bite the bullet
    semOverloadedCall*: proc (c: PContext, n, nOrig: PNode,
                              filter: TSymKinds): PNode {.nimcall.}
    semTypeNode*: proc(c: PContext, n: PNode, prev: PType): PType {.nimcall.}
    semInferredLambda*: proc(c: PContext, pt: TIdTable, n: PNode): PNode
    semGenerateInstance*: proc (c: PContext, fn: PSym, pt: TIdTable,
                                info: TLineInfo): PSym
    includedFiles*: IntSet    # used to detect recursive include files
    userPragmas*: TStrTable
    evalContext*: PEvalContext
    unknownIdents*: IntSet     # ids of all unknown identifiers to prevent
                               # naming it multiple times
    generics*: seq[TInstantiationPair] # pending list of instantiated generics to compile
    lastGenericIdx*: int      # used for the generics stack
    hloLoopDetector*: int     # used to prevent endless loops in the HLO
    inParallelStmt*: int
    instTypeBoundOp*: proc (c: PContext; dc: PSym; t: PType; info: TLineInfo;
                            op: TTypeAttachedOp): PSym {.nimcall.}
    selfName*: PIdent
    signatures*: TStrTable

proc makeInstPair*(s: PSym, inst: PInstantiation): TInstantiationPair =
  result.genericSym = s
  result.inst = inst

proc filename*(c: PContext): string =
  # the module's filename
  return c.module.filename

proc newContext*(module: PSym): PContext

proc lastOptionEntry*(c: PContext): POptionEntry
proc newOptionEntry*(): POptionEntry
proc newLib*(kind: TLibKind): PLib
proc addToLib*(lib: PLib, sym: PSym)
proc makePtrType*(c: PContext, baseType: PType): PType
proc newTypeS*(kind: TTypeKind, c: PContext): PType
proc fillTypeS*(dest: PType, kind: TTypeKind, c: PContext)

proc scopeDepth*(c: PContext): int {.inline.} =
  result = if c.currentScope != nil: c.currentScope.depthLevel
           else: 0

# owner handling:
proc getCurrOwner*(): PSym
proc pushOwner*(owner: PSym)
proc popOwner*()
# implementation

var gOwners*: seq[PSym] = @[]

proc getCurrOwner(): PSym =
  # owner stack (used for initializing the
  # owner field of syms)
  # the documentation comment always gets
  # assigned to the current owner
  # BUGFIX: global array is needed!
  result = gOwners[high(gOwners)]

proc pushOwner(owner: PSym) =
  add(gOwners, owner)

proc popOwner() =
  var length = len(gOwners)
  if length > 0: setLen(gOwners, length - 1)
  else: internalError("popOwner")

proc lastOptionEntry(c: PContext): POptionEntry =
  result = POptionEntry(c.optionStack.tail)

proc popProcCon*(c: PContext) {.inline.} = c.p = c.p.next

proc newOptionEntry(): POptionEntry =
  new(result)
  result.options = gOptions
  result.defaultCC = ccDefault
  result.dynlib = nil
  result.notes = gNotes

proc newContext(module: PSym): PContext =
  new(result)
  result.ambiguousSymbols = initIntSet()
  initLinkedList(result.optionStack)
  initLinkedList(result.libs)
  append(result.optionStack, newOptionEntry())
  result.module = module
  result.friendModules = @[module]
  result.converters = @[]
  result.patterns = @[]
  result.includedFiles = initIntSet()
  initStrTable(result.userPragmas)
  result.generics = @[]
  result.unknownIdents = initIntSet()
  initStrTable(result.signatures)


proc inclSym(sq: var TSymSeq, s: PSym) =
  var L = len(sq)
  for i in countup(0, L - 1):
    if sq[i].id == s.id: return
  setLen(sq, L + 1)
  sq[L] = s

proc addConverter*(c: PContext, conv: PSym) =
  inclSym(c.converters, conv)

proc addPattern*(c: PContext, p: PSym) =
  inclSym(c.patterns, p)

proc newLib(kind: TLibKind): PLib =
  new(result)
  result.kind = kind          #initObjectSet(result.syms)

proc addToLib(lib: PLib, sym: PSym) =
  #if sym.annex != nil and not isGenericRoutine(sym):
  #  LocalError(sym.info, errInvalidPragma)
  sym.annex = lib

proc makePtrType(c: PContext, baseType: PType): PType =
  result = newTypeS(tyPtr, c)
  addSonSkipIntLit(result, baseType.assertNotNil)

proc makeVarType*(c: PContext, baseType: PType): PType =
  if baseType.kind == tyVar:
    result = baseType
  else:
    result = newTypeS(tyVar, c)
    addSonSkipIntLit(result, baseType.assertNotNil)

proc makeTypeDesc*(c: PContext, typ: PType): PType =
  result = newTypeS(tyTypeDesc, c)
  result.addSonSkipIntLit(typ.assertNotNil)

proc makeTypeSymNode*(c: PContext, typ: PType, info: TLineInfo): PNode =
  let typedesc = makeTypeDesc(c, typ)
  let sym = newSym(skType, idAnon, getCurrOwner(), info).linkTo(typedesc)
  return newSymNode(sym, info)

proc makeTypeFromExpr*(c: PContext, n: PNode): PType =
  result = newTypeS(tyFromExpr, c)
  assert n != nil
  result.n = n

proc newTypeWithSons*(c: PContext, kind: TTypeKind,
                      sons: seq[PType]): PType =
  result = newType(kind, getCurrOwner())
  result.sons = sons

proc makeStaticExpr*(c: PContext, n: PNode): PNode =
  result = newNodeI(nkStaticExpr, n.info)
  result.sons = @[n]
  result.typ = newTypeWithSons(c, tyStatic, @[n.typ])

proc makeAndType*(c: PContext, t1, t2: PType): PType =
  result = newTypeS(tyAnd, c)
  result.sons = @[t1, t2]
  propagateToOwner(result, t1)
  propagateToOwner(result, t2)
  result.flags.incl((t1.flags + t2.flags) * {tfHasStatic})
  result.flags.incl tfHasMeta

proc makeOrType*(c: PContext, t1, t2: PType): PType =
  result = newTypeS(tyOr, c)
  result.sons = @[t1, t2]
  propagateToOwner(result, t1)
  propagateToOwner(result, t2)
  result.flags.incl((t1.flags + t2.flags) * {tfHasStatic})
  result.flags.incl tfHasMeta

proc makeNotType*(c: PContext, t1: PType): PType =
  result = newTypeS(tyNot, c)
  result.sons = @[t1]
  propagateToOwner(result, t1)
  result.flags.incl(t1.flags * {tfHasStatic})
  result.flags.incl tfHasMeta

proc nMinusOne*(n: PNode): PNode =
  result = newNode(nkCall, n.info, @[
    newSymNode(getSysMagic("<", mUnaryLt)),
    n])

# Remember to fix the procs below this one when you make changes!
proc makeRangeWithStaticExpr*(c: PContext, n: PNode): PType =
  let intType = getSysType(tyInt)
  result = newTypeS(tyRange, c)
  result.sons = @[intType]
  result.n = newNode(nkRange, n.info, @[
    newIntTypeNode(nkIntLit, 0, intType),
    makeStaticExpr(c, n.nMinusOne)])

template rangeHasStaticIf*(t: PType): bool =
  # this accepts the ranges's node
  t.n != nil and t.n.len > 1 and t.n[1].kind == nkStaticExpr

template getStaticTypeFromRange*(t: PType): PType =
  t.n[1][0][1].typ

proc newTypeS(kind: TTypeKind, c: PContext): PType =
  result = newType(kind, getCurrOwner())

proc errorType*(c: PContext): PType =
  ## creates a type representing an error state
  result = newTypeS(tyError, c)

proc errorNode*(c: PContext, n: PNode): PNode =
  result = newNodeI(nkEmpty, n.info)
  result.typ = errorType(c)

proc fillTypeS(dest: PType, kind: TTypeKind, c: PContext) =
  dest.kind = kind
  dest.owner = getCurrOwner()
  dest.size = - 1

proc makeRangeType*(c: PContext; first, last: BiggestInt;
                    info: TLineInfo; intType = getSysType(tyInt)): PType =
  var n = newNodeI(nkRange, info)
  addSon(n, newIntTypeNode(nkIntLit, first, intType))
  addSon(n, newIntTypeNode(nkIntLit, last, intType))
  result = newTypeS(tyRange, c)
  result.n = n
  addSonSkipIntLit(result, intType) # basetype of range

proc markIndirect*(c: PContext, s: PSym) {.inline.} =
  if s.kind in {skProc, skConverter, skMethod, skIterator}:
    incl(s.flags, sfAddrTaken)
    # XXX add to 'c' for global analysis

proc illFormedAst*(n: PNode) =
  globalError(n.info, errIllFormedAstX, renderTree(n, {renderNoComments}))

proc illFormedAstLocal*(n: PNode) =
  localError(n.info, errIllFormedAstX, renderTree(n, {renderNoComments}))

proc checkSonsLen*(n: PNode, length: int) =
  if sonsLen(n) != length: illFormedAst(n)

proc checkMinSonsLen*(n: PNode, length: int) =
  if sonsLen(n) < length: illFormedAst(n)

proc isTopLevel*(c: PContext): bool {.inline.} =
  result = c.currentScope.depthLevel <= 2

proc experimentalMode*(c: PContext): bool {.inline.} =
  result = gExperimentalMode or sfExperimental in c.module.flags<|MERGE_RESOLUTION|>--- conflicted
+++ resolved
@@ -47,11 +47,7 @@
     efLValue, efWantIterator, efInTypeof,
     efWantStmt, efAllowStmt, efDetermineType,
     efAllowDestructor, efWantValue, efOperand, efNoSemCheck,
-<<<<<<< HEAD
-    efNoProcvarCheck, efFromHlo
-=======
-    efNoProcvarCheck, efNoEvaluateGeneric, efInCall
->>>>>>> 47e45dee
+    efNoProcvarCheck, efNoEvaluateGeneric, efInCall, efFromHlo
   TExprFlags* = set[TExprFlag]
 
   TTypeAttachedOp* = enum
