#
#
#            Nim's Runtime Library
#        (c) Copyright 2014 Andreas Rumpf
#
#    See the file "copying.txt", included in this
#    distribution, for details about the copyright.
#

## This module implements an advanced facility for executing OS processes
## and process communication.

include "system/inclrtl"

import
  strutils, os, strtabs, streams, cpuinfo

when defined(windows):
  import winlean
else:
  import posix

when defined(linux):
  import linux

type
  ProcessObj = object of RootObj
    when defined(windows):
      fProcessHandle: THandle
      inHandle, outHandle, errHandle: FileHandle
      id: THandle
    else:
      inHandle, outHandle, errHandle: FileHandle
      inStream, outStream, errStream: Stream
      id: TPid
    exitCode: cint

  Process* = ref ProcessObj ## represents an operating system process

  ProcessOption* = enum ## options that can be passed `startProcess`
    poEchoCmd,           ## echo the command before execution
    poUsePath,           ## Asks system to search for executable using PATH environment
                         ## variable.
                         ## On Windows, this is the default.
    poEvalCommand,       ## Pass `command` directly to the shell, without quoting.
                         ## Use it only if `command` comes from trused source.
    poStdErrToStdOut,    ## merge stdout and stderr to the stdout stream
    poParentStreams      ## use the parent's streams

{.deprecated: [TProcess: ProcessObj, PProcess: Process,
  TProcessOption: ProcessOption].}

const poUseShell* {.deprecated.} = poUsePath
  ## Deprecated alias for poUsePath.

proc quoteShellWindows*(s: string): string {.noSideEffect, rtl, extern: "nosp$1".} =
  ## Quote s, so it can be safely passed to Windows API.
  ## Based on Python's subprocess.list2cmdline
  ## See http://msdn.microsoft.com/en-us/library/17w5ykft.aspx
  let needQuote = {' ', '\t'} in s or s.len == 0

  result = ""
  var backslashBuff = ""
  if needQuote:
    result.add("\"")

  for c in s:
    if c == '\\':
      backslashBuff.add(c)
    elif c == '\"':
      result.add(backslashBuff)
      result.add(backslashBuff)
      backslashBuff.setLen(0)
      result.add("\\\"")
    else:
      if backslashBuff.len != 0:
        result.add(backslashBuff)
        backslashBuff.setLen(0)
      result.add(c)

  if needQuote:
    result.add("\"")

proc quoteShellPosix*(s: string): string {.noSideEffect, rtl, extern: "nosp$1".} =
  ## Quote s, so it can be safely passed to POSIX shell.
  ## Based on Python's pipes.quote
  const safeUnixChars = {'%', '+', '-', '.', '/', '_', ':', '=', '@',
                         '0'..'9', 'A'..'Z', 'a'..'z'}
  if s.len == 0:
    return "''"

  let safe = s.allCharsInSet(safeUnixChars)

  if safe:
    return s
  else:
    return "'" & s.replace("'", "'\"'\"'") & "'"

proc quoteShell*(s: string): string {.noSideEffect, rtl, extern: "nosp$1".} =
  ## Quote s, so it can be safely passed to shell.
  when defined(Windows):
    return quoteShellWindows(s)
  elif defined(posix):
    return quoteShellPosix(s)
  else:
    {.error:"quoteShell is not supported on your system".}

proc execProcess*(command: string,
                  args: openArray[string] = [],
                  env: StringTableRef = nil,
                  options: set[ProcessOption] = {poStdErrToStdOut,
                                                  poUsePath,
                                                  poEvalCommand}): TaintedString {.
                                                  rtl, extern: "nosp$1",
                                                  tags: [ExecIOEffect, ReadIOEffect].}
  ## A convenience procedure that executes ``command`` with ``startProcess``
  ## and returns its output as a string.
  ## WARNING: this function uses poEvalCommand by default for backward compatibility.
  ## Make sure to pass options explicitly.

proc execCmd*(command: string): int {.rtl, extern: "nosp$1", tags: [ExecIOEffect].}
  ## Executes ``command`` and returns its error code. Standard input, output,
  ## error streams are inherited from the calling process. This operation
  ## is also often called `system`:idx:.

proc startProcess*(command: string,
                   workingDir: string = "",
                   args: openArray[string] = [],
                   env: StringTableRef = nil,
                   options: set[ProcessOption] = {poStdErrToStdOut}):
              Process {.rtl, extern: "nosp$1", tags: [ExecIOEffect, ReadEnvEffect].}
  ## Starts a process. `Command` is the executable file, `workingDir` is the
  ## process's working directory. If ``workingDir == ""`` the current directory
  ## is used. `args` are the command line arguments that are passed to the
  ## process. On many operating systems, the first command line argument is the
  ## name of the executable. `args` should not contain this argument!
  ## `env` is the environment that will be passed to the process.
  ## If ``env == nil`` the environment is inherited of
  ## the parent process. `options` are additional flags that may be passed
  ## to `startProcess`. See the documentation of ``TProcessOption`` for the
  ## meaning of these flags. You need to `close` the process when done.
  ##
  ## Note that you can't pass any `args` if you use the option
  ## ``poEvalCommand``, which invokes the system shell to run the specified
  ## `command`. In this situation you have to concatenate manually the contents
  ## of `args` to `command` carefully escaping/quoting any special characters,
  ## since it will be passed *as is* to the system shell. Each system/shell may
  ## feature different escaping rules, so try to avoid this kind of shell
  ## invokation if possible as it leads to non portable software.
  ##
  ## Return value: The newly created process object. Nil is never returned,
  ## but ``EOS`` is raised in case of an error.

proc startCmd*(command: string, options: set[ProcessOption] = {
               poStdErrToStdOut, poUsePath}): Process {.
               tags: [ExecIOEffect, ReadEnvEffect], deprecated.} =
  ## Deprecated - use `startProcess` directly.
  result = startProcess(command=command, options=options + {poEvalCommand})

proc close*(p: Process) {.rtl, extern: "nosp$1", tags: [].}
  ## When the process has finished executing, cleanup related handles

proc suspend*(p: Process) {.rtl, extern: "nosp$1", tags: [].}
  ## Suspends the process `p`.

proc resume*(p: Process) {.rtl, extern: "nosp$1", tags: [].}
  ## Resumes the process `p`.

<<<<<<< HEAD
proc terminate*(p: Process) {.rtl, extern: "nosp$1", tags: [].}
  ## Terminates the process `p`.

proc running*(p: Process): bool {.rtl, extern: "nosp$1", tags: [].}
=======
proc terminate*(p: PProcess) {.rtl, extern: "nosp$1", tags: [].}
  ## Stop the process `p`. On Posix OSs the procedure sends SIGTERM to the process. On Windows the Win32 API function TerminateProcess() is called to stop the process.

proc kill*(p: PProcess) {.rtl, extern: "nosp$1", tags: [].}
  ## Kill the process `p`. On Posix OSs the procedure sends SIGKILL to the process. On Windows kill() is an alias for terminate().
  
proc running*(p: PProcess): bool {.rtl, extern: "nosp$1", tags: [].}
>>>>>>> 0bfa26c2
  ## Returns true iff the process `p` is still running. Returns immediately.

proc processID*(p: Process): int {.rtl, extern: "nosp$1".} =
  ## returns `p`'s process ID.
  return p.id

proc waitForExit*(p: Process, timeout: int = -1): int {.rtl,
  extern: "nosp$1", tags: [].}
  ## waits for the process to finish and returns `p`'s error code.
  ##
  ## **Warning**: Be careful when using waitForExit for processes created without
  ## poParentStreams because they may fill output buffers, causing deadlock.

proc peekExitCode*(p: Process): int {.tags: [].}
  ## return -1 if the process is still running. Otherwise the process' exit code

proc inputStream*(p: Process): Stream {.rtl, extern: "nosp$1", tags: [].}
  ## returns ``p``'s input stream for writing to.
  ##
  ## **Warning**: The returned `PStream` should not be closed manually as it
  ## is closed when closing the PProcess ``p``.

proc outputStream*(p: Process): Stream {.rtl, extern: "nosp$1", tags: [].}
  ## returns ``p``'s output stream for reading from.
  ##
  ## **Warning**: The returned `PStream` should not be closed manually as it
  ## is closed when closing the PProcess ``p``.

proc errorStream*(p: Process): Stream {.rtl, extern: "nosp$1", tags: [].}
  ## returns ``p``'s error stream for reading from.
  ##
  ## **Warning**: The returned `PStream` should not be closed manually as it
  ## is closed when closing the PProcess ``p``.

proc inputHandle*(p: Process): FileHandle {.rtl, extern: "nosp$1",
  tags: [].} =
  ## returns ``p``'s input file handle for writing to.
  ##
  ## **Warning**: The returned `TFileHandle` should not be closed manually as
  ## it is closed when closing the PProcess ``p``.
  result = p.inHandle

proc outputHandle*(p: Process): FileHandle {.rtl, extern: "nosp$1",
  tags: [].} =
  ## returns ``p``'s output file handle for reading from.
  ##
  ## **Warning**: The returned `TFileHandle` should not be closed manually as
  ## it is closed when closing the PProcess ``p``.
  result = p.outHandle

proc errorHandle*(p: Process): FileHandle {.rtl, extern: "nosp$1",
  tags: [].} =
  ## returns ``p``'s error file handle for reading from.
  ##
  ## **Warning**: The returned `TFileHandle` should not be closed manually as
  ## it is closed when closing the PProcess ``p``.
  result = p.errHandle

proc countProcessors*(): int {.rtl, extern: "nosp$1".} =
  ## returns the numer of the processors/cores the machine has.
  ## Returns 0 if it cannot be detected.
  result = cpuinfo.countProcessors()

proc execProcesses*(cmds: openArray[string],
                    options = {poStdErrToStdOut, poParentStreams},
                    n = countProcessors(),
                    beforeRunEvent: proc(idx: int) = nil): int
                    {.rtl, extern: "nosp$1",
                    tags: [ExecIOEffect, TimeEffect, ReadEnvEffect, RootEffect]} =
  ## executes the commands `cmds` in parallel. Creates `n` processes
  ## that execute in parallel. The highest return value of all processes
  ## is returned. Runs `beforeRunEvent` before running each command.
  when defined(posix):
    # poParentStreams causes problems on Posix, so we simply disable it:
    var options = options - {poParentStreams}

  assert n > 0
  if n > 1:
    var q: seq[Process]
    newSeq(q, n)
    var m = min(n, cmds.len)
    for i in 0..m-1:
      if beforeRunEvent != nil:
        beforeRunEvent(i)
      q[i] = startCmd(cmds[i], options=options)
    when defined(noBusyWaiting):
      var r = 0
      for i in m..high(cmds):
        when defined(debugExecProcesses):
          var err = ""
          var outp = outputStream(q[r])
          while running(q[r]) or not atEnd(outp):
            err.add(outp.readLine())
            err.add("\n")
          echo(err)
        result = max(waitForExit(q[r]), result)
        if q[r] != nil: close(q[r])
        if beforeRunEvent != nil:
          beforeRunEvent(i)
        q[r] = startCmd(cmds[i], options=options)
        r = (r + 1) mod n
    else:
      var i = m
      while i <= high(cmds):
        sleep(50)
        for r in 0..n-1:
          if not running(q[r]):
            #echo(outputStream(q[r]).readLine())
            result = max(waitForExit(q[r]), result)
            if q[r] != nil: close(q[r])
            if beforeRunEvent != nil:
              beforeRunEvent(i)
            q[r] = startCmd(cmds[i], options=options)
            inc(i)
            if i > high(cmds): break
    for j in 0..m-1:
      result = max(waitForExit(q[j]), result)
      if q[j] != nil: close(q[j])
  else:
    for i in 0..high(cmds):
      if beforeRunEvent != nil:
        beforeRunEvent(i)
      var p = startCmd(cmds[i], options=options)
      result = max(waitForExit(p), result)
      close(p)

proc select*(readfds: var seq[Process], timeout = 500): int
  ## `select` with a sensible Nim interface. `timeout` is in miliseconds.
  ## Specify -1 for no timeout. Returns the number of processes that are
  ## ready to read from. The processes that are ready to be read from are
  ## removed from `readfds`.
  ##
  ## **Warning**: This function may give unexpected or completely wrong
  ## results on Windows.

when not defined(useNimRtl):
  proc execProcess(command: string,
                   args: openArray[string] = [],
                   env: StringTableRef = nil,
                   options: set[ProcessOption] = {poStdErrToStdOut,
                                                   poUsePath,
                                                   poEvalCommand}): TaintedString =
    var p = startProcess(command, args=args, env=env, options=options)
    var outp = outputStream(p)
    result = TaintedString""
    var line = newStringOfCap(120).TaintedString
    while true:
      # FIXME: converts CR-LF to LF.
      if outp.readLine(line):
        result.string.add(line.string)
        result.string.add("\n")
      elif not running(p): break
    close(p)


when defined(Windows) and not defined(useNimRtl):
  # We need to implement a handle stream for Windows:
  type
    PFileHandleStream = ref TFileHandleStream
    TFileHandleStream = object of StreamObj
      handle: THandle
      atTheEnd: bool

  proc hsClose(s: Stream) = discard # nothing to do here
  proc hsAtEnd(s: Stream): bool = return PFileHandleStream(s).atTheEnd

  proc hsReadData(s: Stream, buffer: pointer, bufLen: int): int =
    var s = PFileHandleStream(s)
    if s.atTheEnd: return 0
    var br: int32
    var a = winlean.readFile(s.handle, buffer, bufLen.cint, addr br, nil)
    # TRUE and zero bytes returned (EOF).
    # TRUE and n (>0) bytes returned (good data).
    # FALSE and bytes returned undefined (system error).
    if a == 0 and br != 0: raiseOSError(osLastError())
    s.atTheEnd = br < bufLen
    result = br

  proc hsWriteData(s: Stream, buffer: pointer, bufLen: int) =
    var s = PFileHandleStream(s)
    var bytesWritten: int32
    var a = winlean.writeFile(s.handle, buffer, bufLen.cint,
                              addr bytesWritten, nil)
    if a == 0: raiseOSError(osLastError())

  proc newFileHandleStream(handle: THandle): PFileHandleStream =
    new(result)
    result.handle = handle
    result.closeImpl = hsClose
    result.atEndImpl = hsAtEnd
    result.readDataImpl = hsReadData
    result.writeDataImpl = hsWriteData

  proc buildCommandLine(a: string, args: openArray[string]): cstring =
    var res = quoteShell(a)
    for i in 0..high(args):
      res.add(' ')
      res.add(quoteShell(args[i]))
    result = cast[cstring](alloc0(res.len+1))
    copyMem(result, cstring(res), res.len)

  proc buildEnv(env: StringTableRef): cstring =
    var L = 0
    for key, val in pairs(env): inc(L, key.len + val.len + 2)
    result = cast[cstring](alloc0(L+2))
    L = 0
    for key, val in pairs(env):
      var x = key & "=" & val
      copyMem(addr(result[L]), cstring(x), x.len+1) # copy \0
      inc(L, x.len+1)

  #proc open_osfhandle(osh: THandle, mode: int): int {.
  #  importc: "_open_osfhandle", header: "<fcntl.h>".}

  #var
  #  O_WRONLY {.importc: "_O_WRONLY", header: "<fcntl.h>".}: int
  #  O_RDONLY {.importc: "_O_RDONLY", header: "<fcntl.h>".}: int

  proc createPipeHandles(rdHandle, wrHandle: var THandle) =
    var piInheritablePipe: TSECURITY_ATTRIBUTES
    piInheritablePipe.nLength = sizeof(TSECURITY_ATTRIBUTES).cint
    piInheritablePipe.lpSecurityDescriptor = nil
    piInheritablePipe.bInheritHandle = 1
    if createPipe(rdHandle, wrHandle, piInheritablePipe, 1024) == 0'i32:
      raiseOSError(osLastError())

  proc fileClose(h: THandle) {.inline.} =
    if h > 4: discard closeHandle(h)

  proc startProcess(command: string,
                 workingDir: string = "",
                 args: openArray[string] = [],
                 env: StringTableRef = nil,
                 options: set[ProcessOption] = {poStdErrToStdOut}): Process =
    var
      si: TSTARTUPINFO
      procInfo: TPROCESS_INFORMATION
      success: int
      hi, ho, he: THandle
    new(result)
    si.cb = sizeof(si).cint
    if poParentStreams notin options:
      si.dwFlags = STARTF_USESTDHANDLES # STARTF_USESHOWWINDOW or
      createPipeHandles(si.hStdInput, hi)
      createPipeHandles(ho, si.hStdOutput)
      if poStdErrToStdOut in options:
        si.hStdError = si.hStdOutput
        he = ho
      else:
        createPipeHandles(he, si.hStdError)
      result.inHandle = FileHandle(hi)
      result.outHandle = FileHandle(ho)
      result.errHandle = FileHandle(he)
    else:
      si.hStdError = getStdHandle(STD_ERROR_HANDLE)
      si.hStdInput = getStdHandle(STD_INPUT_HANDLE)
      si.hStdOutput = getStdHandle(STD_OUTPUT_HANDLE)
      result.inHandle = FileHandle(si.hStdInput)
      result.outHandle = FileHandle(si.hStdOutput)
      result.errHandle = FileHandle(si.hStdError)

    var cmdl: cstring
    if poEvalCommand in options:
      cmdl = command
      assert args.len == 0
    else:
      cmdl = buildCommandLine(command, args)
    var wd: cstring = nil
    var e: cstring = nil
    if len(workingDir) > 0: wd = workingDir
    if env != nil: e = buildEnv(env)
    if poEchoCmd in options: echo($cmdl)
    when useWinUnicode:
      var tmp = newWideCString(cmdl)
      var ee = newWideCString(e)
      var wwd = newWideCString(wd)
      success = winlean.createProcessW(nil,
        tmp, nil, nil, 1, NORMAL_PRIORITY_CLASS or CREATE_UNICODE_ENVIRONMENT,
        ee, wwd, si, procInfo)
    else:
      success = winlean.createProcessA(nil,
        cmdl, nil, nil, 1, NORMAL_PRIORITY_CLASS, e, wd, si, procInfo)
    let lastError = osLastError()

    if poParentStreams notin options:
      fileClose(si.hStdInput)
      fileClose(si.hStdOutput)
      if poStdErrToStdOut notin options:
        fileClose(si.hStdError)

    if e != nil: dealloc(e)
    if success == 0: raiseOSError(lastError)
    # Close the handle now so anyone waiting is woken:
    discard closeHandle(procInfo.hThread)
    result.fProcessHandle = procInfo.hProcess
    result.id = procInfo.dwProcessId

  proc close(p: Process) =
    when false:
      # somehow this does not work on Windows:
      discard closeHandle(p.inHandle)
      discard closeHandle(p.outHandle)
      discard closeHandle(p.errHandle)
      discard closeHandle(p.FProcessHandle)

  proc suspend(p: Process) =
    discard suspendThread(p.fProcessHandle)

  proc resume(p: Process) =
    discard resumeThread(p.fProcessHandle)

  proc running(p: Process): bool =
    var x = waitForSingleObject(p.fProcessHandle, 50)
    return x == WAIT_TIMEOUT

  proc terminate(p: Process) =
    if running(p):
      discard terminateProcess(p.fProcessHandle, 0)

<<<<<<< HEAD
  proc waitForExit(p: Process, timeout: int = -1): int =
=======
  proc kill(p: PProcess) =
    terminate(p)
      
  proc waitForExit(p: PProcess, timeout: int = -1): int =
>>>>>>> 0bfa26c2
    discard waitForSingleObject(p.fProcessHandle, timeout.int32)

    var res: int32
    discard getExitCodeProcess(p.fProcessHandle, res)
    result = res
    discard closeHandle(p.fProcessHandle)

  proc peekExitCode(p: Process): int =
    var b = waitForSingleObject(p.fProcessHandle, 50) == WAIT_TIMEOUT
    if b: result = -1
    else:
      var res: int32
      discard getExitCodeProcess(p.fProcessHandle, res)
      return res

  proc inputStream(p: Process): Stream =
    result = newFileHandleStream(p.inHandle)

  proc outputStream(p: Process): Stream =
    result = newFileHandleStream(p.outHandle)

  proc errorStream(p: Process): Stream =
    result = newFileHandleStream(p.errHandle)

  proc execCmd(command: string): int =
    var
      si: TSTARTUPINFO
      procInfo: TPROCESS_INFORMATION
      process: THandle
      L: int32
    si.cb = sizeof(si).cint
    si.hStdError = getStdHandle(STD_ERROR_HANDLE)
    si.hStdInput = getStdHandle(STD_INPUT_HANDLE)
    si.hStdOutput = getStdHandle(STD_OUTPUT_HANDLE)
    when useWinUnicode:
      var c = newWideCString(command)
      var res = winlean.createProcessW(nil, c, nil, nil, 0,
        NORMAL_PRIORITY_CLASS, nil, nil, si, procInfo)
    else:
      var res = winlean.createProcessA(nil, command, nil, nil, 0,
        NORMAL_PRIORITY_CLASS, nil, nil, si, procInfo)
    if res == 0:
      raiseOSError(osLastError())
    else:
      process = procInfo.hProcess
      discard closeHandle(procInfo.hThread)
      if waitForSingleObject(process, INFINITE) != -1:
        discard getExitCodeProcess(process, L)
        result = int(L)
      else:
        result = -1
      discard closeHandle(process)

  proc select(readfds: var seq[Process], timeout = 500): int =
    assert readfds.len <= MAXIMUM_WAIT_OBJECTS
    var rfds: TWOHandleArray
    for i in 0..readfds.len()-1:
      rfds[i] = readfds[i].fProcessHandle

    var ret = waitForMultipleObjects(readfds.len.int32,
                                     addr(rfds), 0'i32, timeout.int32)
    case ret
    of WAIT_TIMEOUT:
      return 0
    of WAIT_FAILED:
      raiseOSError(osLastError())
    else:
      var i = ret - WAIT_OBJECT_0
      readfds.del(i)
      return 1

elif not defined(useNimRtl):
  const
    readIdx = 0
    writeIdx = 1

  proc envToCStringArray(t: StringTableRef): cstringArray =
    result = cast[cstringArray](alloc0((t.len + 1) * sizeof(cstring)))
    var i = 0
    for key, val in pairs(t):
      var x = key & "=" & val
      result[i] = cast[cstring](alloc(x.len+1))
      copyMem(result[i], addr(x[0]), x.len+1)
      inc(i)

  proc envToCStringArray(): cstringArray =
    var counter = 0
    for key, val in envPairs(): inc counter
    result = cast[cstringArray](alloc0((counter + 1) * sizeof(cstring)))
    var i = 0
    for key, val in envPairs():
      var x = key.string & "=" & val.string
      result[i] = cast[cstring](alloc(x.len+1))
      copyMem(result[i], addr(x[0]), x.len+1)
      inc(i)

  type TStartProcessData = object
    sysCommand: cstring
    sysArgs: cstringArray
    sysEnv: cstringArray
    workingDir: cstring
    pStdin, pStdout, pStderr, pErrorPipe: array[0..1, cint]
    optionPoUsePath: bool
    optionPoParentStreams: bool
    optionPoStdErrToStdOut: bool

  when not defined(useFork):
    proc startProcessAuxSpawn(data: TStartProcessData): TPid {.
      tags: [ExecIOEffect, ReadEnvEffect], gcsafe.}
  proc startProcessAuxFork(data: TStartProcessData): TPid {.
    tags: [ExecIOEffect, ReadEnvEffect], gcsafe.}
  {.push stacktrace: off, profiler: off.}
  proc startProcessAfterFork(data: ptr TStartProcessData) {.
    tags: [ExecIOEffect, ReadEnvEffect], cdecl, gcsafe.}
  {.pop.}

  proc startProcess(command: string,
                 workingDir: string = "",
                 args: openArray[string] = [],
                 env: StringTableRef = nil,
                 options: set[ProcessOption] = {poStdErrToStdOut}): Process =
    var
      pStdin, pStdout, pStderr: array [0..1, cint]
    new(result)
    result.exitCode = -3 # for ``waitForExit``
    if poParentStreams notin options:
      if pipe(pStdin) != 0'i32 or pipe(pStdout) != 0'i32 or
         pipe(pStderr) != 0'i32:
        raiseOSError(osLastError())

    var sysCommand: string
    var sysArgsRaw: seq[string]
    if poEvalCommand in options:
      sysCommand = "/bin/sh"
      sysArgsRaw = @[sysCommand, "-c", command]
      assert args.len == 0, "`args` has to be empty when using poEvalCommand."
    else:
      sysCommand = command
      sysArgsRaw = @[command]
      for arg in args.items:
        sysArgsRaw.add arg

    var pid: TPid

    var sysArgs = allocCStringArray(sysArgsRaw)
    finally: deallocCStringArray(sysArgs)

    var sysEnv = if env == nil:
        envToCStringArray()
      else:
        envToCStringArray(env)

    finally: deallocCStringArray(sysEnv)

    var data: TStartProcessData
    data.sysCommand = sysCommand
    data.sysArgs = sysArgs
    data.sysEnv = sysEnv
    data.pStdin = pStdin
    data.pStdout = pStdout
    data.pStderr = pStderr
    data.optionPoParentStreams = poParentStreams in options
    data.optionPoUsePath = poUsePath in options
    data.optionPoStdErrToStdOut = poStdErrToStdOut in options
    data.workingDir = workingDir


    when declared(posix_spawn) and not defined(useFork) and 
        not defined(useClone) and not defined(linux):
      pid = startProcessAuxSpawn(data)
    else:
      pid = startProcessAuxFork(data)

    # Parent process. Copy process information.
    if poEchoCmd in options:
      echo(command, " ", join(args, " "))
    result.id = pid

    if poParentStreams in options:
      # does not make much sense, but better than nothing:
      result.inHandle = 0
      result.outHandle = 1
      if poStdErrToStdOut in options:
        result.errHandle = result.outHandle
      else:
        result.errHandle = 2
    else:
      result.inHandle = pStdin[writeIdx]
      result.outHandle = pStdout[readIdx]
      if poStdErrToStdOut in options:
        result.errHandle = result.outHandle
        discard close(pStderr[readIdx])
      else:
        result.errHandle = pStderr[readIdx]
      discard close(pStderr[writeIdx])
      discard close(pStdin[readIdx])
      discard close(pStdout[writeIdx])

  when not defined(useFork):
    proc startProcessAuxSpawn(data: TStartProcessData): TPid =
      var attr: Tposix_spawnattr
      var fops: Tposix_spawn_file_actions

      template chck(e: expr) =
        if e != 0'i32: raiseOSError(osLastError())

      chck posix_spawn_file_actions_init(fops)
      chck posix_spawnattr_init(attr)

      var mask: Tsigset
      chck sigemptyset(mask)
      chck posix_spawnattr_setsigmask(attr, mask)
      chck posix_spawnattr_setpgroup(attr, 0'i32)

      chck posix_spawnattr_setflags(attr, POSIX_SPAWN_USEVFORK or
                                          POSIX_SPAWN_SETSIGMASK or
                                          POSIX_SPAWN_SETPGROUP)

      if not data.optionPoParentStreams:
        chck posix_spawn_file_actions_addclose(fops, data.pStdin[writeIdx])
        chck posix_spawn_file_actions_adddup2(fops, data.pStdin[readIdx], readIdx)
        chck posix_spawn_file_actions_addclose(fops, data.pStdout[readIdx])
        chck posix_spawn_file_actions_adddup2(fops, data.pStdout[writeIdx], writeIdx)
        chck posix_spawn_file_actions_addclose(fops, data.pStderr[readIdx])
        if data.optionPoStdErrToStdOut:
          chck posix_spawn_file_actions_adddup2(fops, data.pStdout[writeIdx], 2)
        else:
          chck posix_spawn_file_actions_adddup2(fops, data.pStderr[writeIdx], 2)

      var res: cint
      # FIXME: chdir is global to process
      if data.workingDir.len > 0:
        setCurrentDir($data.workingDir)
      var pid: TPid

      if data.optionPoUsePath:
        res = posix_spawnp(pid, data.sysCommand, fops, attr, data.sysArgs, data.sysEnv)
      else:
        res = posix_spawn(pid, data.sysCommand, fops, attr, data.sysArgs, data.sysEnv)

      discard posix_spawn_file_actions_destroy(fops)
      discard posix_spawnattr_destroy(attr)
      chck res
      return pid

  proc startProcessAuxFork(data: TStartProcessData): TPid =
    if pipe(data.pErrorPipe) != 0:
      raiseOSError(osLastError())

    finally:
      discard close(data.pErrorPipe[readIdx])

    var pid: TPid
    var dataCopy = data

    when defined(useClone):
      const stackSize = 65536
      let stackEnd = cast[clong](alloc(stackSize))
      let stack = cast[pointer](stackEnd + stackSize)
      let fn: pointer = startProcessAfterFork
      pid = clone(fn, stack,
                  cint(CLONE_VM or CLONE_VFORK or SIGCHLD),
                  pointer(addr dataCopy), nil, nil, nil)
      discard close(data.pErrorPipe[writeIdx])
      dealloc(stack)
    else:
      pid = fork()
      if pid == 0:
        startProcessAfterFork(addr(dataCopy))
        exitnow(1)

    discard close(data.pErrorPipe[writeIdx])
    if pid < 0: raiseOSError(osLastError())

    var error: cint
    let sizeRead = read(data.pErrorPipe[readIdx], addr error, sizeof(error))
    if sizeRead == sizeof(error):
      raiseOSError($strerror(error))

    return pid

  {.push stacktrace: off, profiler: off.}
  proc startProcessFail(data: ptr TStartProcessData) =
    var error: cint = errno
    discard write(data.pErrorPipe[writeIdx], addr error, sizeof(error))
    exitnow(1)

  when defined(macosx) or defined(freebsd):
    var environ {.importc.}: cstringArray

  proc startProcessAfterFork(data: ptr TStartProcessData) =
    # Warning: no GC here!
    # Or anything that touches global structures - all called nim procs
    # must be marked with stackTrace:off. Inspect C code after making changes.
    if not data.optionPoParentStreams:
      discard close(data.pStdin[writeIdx])
      if dup2(data.pStdin[readIdx], readIdx) < 0:
        startProcessFail(data)
      discard close(data.pStdout[readIdx])
      if dup2(data.pStdout[writeIdx], writeIdx) < 0:
        startProcessFail(data)
      discard close(data.pStderr[readIdx])
      if data.optionPoStdErrToStdOut:
        if dup2(data.pStdout[writeIdx], 2) < 0:
          startProcessFail(data)
      else:
        if dup2(data.pStderr[writeIdx], 2) < 0:
          startProcessFail(data)

    if data.workingDir.len > 0:
      if chdir(data.workingDir) < 0:
        startProcessFail(data)

    discard close(data.pErrorPipe[readIdx])
    discard fcntl(data.pErrorPipe[writeIdx], F_SETFD, FD_CLOEXEC)

    if data.optionPoUsePath:
      when defined(macosx) or defined(freebsd):
        # MacOSX doesn't have execvpe, so we need workaround.
        # On MacOSX we can arrive here only from fork, so this is safe:
        environ = data.sysEnv
        discard execvp(data.sysCommand, data.sysArgs)
      else:
        discard execvpe(data.sysCommand, data.sysArgs, data.sysEnv)
    else:
      discard execve(data.sysCommand, data.sysArgs, data.sysEnv)

    startProcessFail(data)
  {.pop}

  proc close(p: Process) =
    if p.inStream != nil: close(p.inStream)
    if p.outStream != nil: close(p.outStream)
    if p.errStream != nil: close(p.errStream)
    discard close(p.inHandle)
    discard close(p.outHandle)
    discard close(p.errHandle)

<<<<<<< HEAD
  proc suspend(p: Process) =
    if kill(-p.id, SIGSTOP) != 0'i32: raiseOSError(osLastError())

  proc resume(p: Process) =
    if kill(-p.id, SIGCONT) != 0'i32: raiseOSError(osLastError())
=======
  proc suspend(p: PProcess) =
    if kill(p.id, SIGSTOP) != 0'i32: osError(osLastError())

  proc resume(p: PProcess) =
    if kill(p.id, SIGCONT) != 0'i32: osError(osLastError())
>>>>>>> 0bfa26c2

  proc running(p: Process): bool =
    var ret = waitpid(p.id, p.exitCode, WNOHANG)
    if ret == 0: return true # Can't establish status. Assume running.
    result = ret == int(p.id)

<<<<<<< HEAD
  proc terminate(p: Process) =
    if kill(-p.id, SIGTERM) == 0'i32:
      if p.running():
        if kill(-p.id, SIGKILL) != 0'i32: raiseOSError(osLastError())
    else: raiseOSError(osLastError())

  proc waitForExit(p: Process, timeout: int = -1): int =
=======
  proc terminate(p: PProcess) =
    if kill(p.id, SIGTERM) != 0'i32:
      osError(osLastError())

  proc kill(p: PProcess) =
    if kill(p.id, SIGKILL) != 0'i32: 
      osError(osLastError())
    
  proc waitForExit(p: PProcess, timeout: int = -1): int =
>>>>>>> 0bfa26c2
    #if waitPid(p.id, p.exitCode, 0) == int(p.id):
    # ``waitPid`` fails if the process is not running anymore. But then
    # ``running`` probably set ``p.exitCode`` for us. Since ``p.exitCode`` is
    # initialized with -3, wrong success exit codes are prevented.
    if p.exitCode != -3: return p.exitCode
    if waitpid(p.id, p.exitCode, 0) < 0:
      p.exitCode = -3
      raiseOSError(osLastError())
    result = int(p.exitCode) shr 8

  proc peekExitCode(p: Process): int =
    if p.exitCode != -3: return p.exitCode
    var ret = waitpid(p.id, p.exitCode, WNOHANG)
    var b = ret == int(p.id)
    if b: result = -1
    if p.exitCode == -3: result = -1
    else: result = p.exitCode.int shr 8

  proc createStream(stream: var Stream, handle: var FileHandle,
                    fileMode: FileMode) =
    var f: File
    if not open(f, handle, fileMode): raiseOSError(osLastError())
    stream = newFileStream(f)

  proc inputStream(p: Process): Stream =
    if p.inStream == nil:
      createStream(p.inStream, p.inHandle, fmWrite)
    return p.inStream

  proc outputStream(p: Process): Stream =
    if p.outStream == nil:
      createStream(p.outStream, p.outHandle, fmRead)
    return p.outStream

  proc errorStream(p: Process): Stream =
    if p.errStream == nil:
      createStream(p.errStream, p.errHandle, fmRead)
    return p.errStream

  proc csystem(cmd: cstring): cint {.nodecl, importc: "system", header: "<stdlib.h>".}

  proc execCmd(command: string): int =
    when defined(linux):
      result = csystem(command) shr 8
    else:
      result = csystem(command)

  proc createFdSet(fd: var TFdSet, s: seq[Process], m: var int) =
    FD_ZERO(fd)
    for i in items(s):
      m = max(m, int(i.outHandle))
      FD_SET(cint(i.outHandle), fd)

  proc pruneProcessSet(s: var seq[Process], fd: var TFdSet) =
    var i = 0
    var L = s.len
    while i < L:
      if FD_ISSET(cint(s[i].outHandle), fd) == 0'i32:
        s[i] = s[L-1]
        dec(L)
      else:
        inc(i)
    setLen(s, L)

  proc select(readfds: var seq[Process], timeout = 500): int =
    var tv: Timeval
    tv.tv_sec = 0
    tv.tv_usec = timeout * 1000

    var rd: TFdSet
    var m = 0
    createFdSet((rd), readfds, m)

    if timeout != -1:
      result = int(select(cint(m+1), addr(rd), nil, nil, addr(tv)))
    else:
      result = int(select(cint(m+1), addr(rd), nil, nil, nil))

    pruneProcessSet(readfds, (rd))


proc execCmdEx*(command: string, options: set[ProcessOption] = {
                poStdErrToStdOut, poUsePath}): tuple[
                output: TaintedString,
                exitCode: int] {.tags: [ExecIOEffect, ReadIOEffect], gcsafe.} =
  ## a convenience proc that runs the `command`, grabs all its output and
  ## exit code and returns both.
  var p = startCmd(command, options)
  var outp = outputStream(p)
  result = (TaintedString"", -1)
  var line = newStringOfCap(120).TaintedString
  while true:
    if outp.readLine(line):
      result[0].string.add(line.string)
      result[0].string.add("\n")
    else:
      result[1] = peekExitCode(p)
      if result[1] != -1: break
  close(p)

when isMainModule:
  assert quoteShellWindows("aaa") == "aaa"
  assert quoteShellWindows("aaa\"") == "aaa\\\""
  assert quoteShellWindows("") == "\"\""

  assert quoteShellPosix("aaa") == "aaa"
  assert quoteShellPosix("aaa a") == "'aaa a'"
  assert quoteShellPosix("") == "''"
  assert quoteShellPosix("a'a") == "'a'\"'\"'a'"

  when defined(posix):
    assert quoteShell("") == "''"<|MERGE_RESOLUTION|>--- conflicted
+++ resolved
@@ -166,20 +166,16 @@
 proc resume*(p: Process) {.rtl, extern: "nosp$1", tags: [].}
   ## Resumes the process `p`.
 
-<<<<<<< HEAD
 proc terminate*(p: Process) {.rtl, extern: "nosp$1", tags: [].}
-  ## Terminates the process `p`.
-
+  ## Stop the process `p`. On Posix OSes the procedure sends ``SIGTERM``
+  ## to the process. On Windows the Win32 API function ``TerminateProcess()``
+  ## is called to stop the process.
+
+proc kill*(p: Process) {.rtl, extern: "nosp$1", tags: [].}
+  ## Kill the process `p`. On Posix OSes the procedure sends ``SIGKILL`` to
+  ## the process. On Windows ``kill()`` is simply an alias for ``terminate()``.
+  
 proc running*(p: Process): bool {.rtl, extern: "nosp$1", tags: [].}
-=======
-proc terminate*(p: PProcess) {.rtl, extern: "nosp$1", tags: [].}
-  ## Stop the process `p`. On Posix OSs the procedure sends SIGTERM to the process. On Windows the Win32 API function TerminateProcess() is called to stop the process.
-
-proc kill*(p: PProcess) {.rtl, extern: "nosp$1", tags: [].}
-  ## Kill the process `p`. On Posix OSs the procedure sends SIGKILL to the process. On Windows kill() is an alias for terminate().
-  
-proc running*(p: PProcess): bool {.rtl, extern: "nosp$1", tags: [].}
->>>>>>> 0bfa26c2
   ## Returns true iff the process `p` is still running. Returns immediately.
 
 proc processID*(p: Process): int {.rtl, extern: "nosp$1".} =
@@ -499,14 +495,10 @@
     if running(p):
       discard terminateProcess(p.fProcessHandle, 0)
 
-<<<<<<< HEAD
-  proc waitForExit(p: Process, timeout: int = -1): int =
-=======
   proc kill(p: PProcess) =
     terminate(p)
       
   proc waitForExit(p: PProcess, timeout: int = -1): int =
->>>>>>> 0bfa26c2
     discard waitForSingleObject(p.fProcessHandle, timeout.int32)
 
     var res: int32
@@ -845,44 +837,26 @@
     discard close(p.outHandle)
     discard close(p.errHandle)
 
-<<<<<<< HEAD
   proc suspend(p: Process) =
-    if kill(-p.id, SIGSTOP) != 0'i32: raiseOSError(osLastError())
+    if kill(p.id, SIGSTOP) != 0'i32: raiseOsError(osLastError())
 
   proc resume(p: Process) =
-    if kill(-p.id, SIGCONT) != 0'i32: raiseOSError(osLastError())
-=======
-  proc suspend(p: PProcess) =
-    if kill(p.id, SIGSTOP) != 0'i32: osError(osLastError())
-
-  proc resume(p: PProcess) =
-    if kill(p.id, SIGCONT) != 0'i32: osError(osLastError())
->>>>>>> 0bfa26c2
+    if kill(p.id, SIGCONT) != 0'i32: raiseOsError(osLastError())
 
   proc running(p: Process): bool =
     var ret = waitpid(p.id, p.exitCode, WNOHANG)
     if ret == 0: return true # Can't establish status. Assume running.
     result = ret == int(p.id)
 
-<<<<<<< HEAD
   proc terminate(p: Process) =
-    if kill(-p.id, SIGTERM) == 0'i32:
-      if p.running():
-        if kill(-p.id, SIGKILL) != 0'i32: raiseOSError(osLastError())
-    else: raiseOSError(osLastError())
-
+    if kill(p.id, SIGTERM) != 0'i32:
+      raiseOsError(osLastError())
+
+  proc kill(p: Process) =
+    if kill(p.id, SIGKILL) != 0'i32: 
+      raiseOsError(osLastError())
+    
   proc waitForExit(p: Process, timeout: int = -1): int =
-=======
-  proc terminate(p: PProcess) =
-    if kill(p.id, SIGTERM) != 0'i32:
-      osError(osLastError())
-
-  proc kill(p: PProcess) =
-    if kill(p.id, SIGKILL) != 0'i32: 
-      osError(osLastError())
-    
-  proc waitForExit(p: PProcess, timeout: int = -1): int =
->>>>>>> 0bfa26c2
     #if waitPid(p.id, p.exitCode, 0) == int(p.id):
     # ``waitPid`` fails if the process is not running anymore. But then
     # ``running`` probably set ``p.exitCode`` for us. Since ``p.exitCode`` is
@@ -922,7 +896,8 @@
       createStream(p.errStream, p.errHandle, fmRead)
     return p.errStream
 
-  proc csystem(cmd: cstring): cint {.nodecl, importc: "system", header: "<stdlib.h>".}
+  proc csystem(cmd: cstring): cint {.nodecl, importc: "system", 
+                                     header: "<stdlib.h>".}
 
   proc execCmd(command: string): int =
     when defined(linux):
