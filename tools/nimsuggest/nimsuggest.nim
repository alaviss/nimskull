--- conflicted
+++ resolved
@@ -15,7 +15,7 @@
 # So we import that one instead.
 import compiler / [options, commands, modules, sem,
   passes, passaux, msgs, nimconf,
-  extccomp, condsyms, lists,
+  extccomp, condsyms,
   sigmatch, ast, scriptconfig,
   idents, modulegraphs, compilerlog, vm]
 
@@ -427,10 +427,8 @@
 
 proc mainThread(graph: ModuleGraph; cache: IdentCache) =
   if gLogging:
-    var it = searchPaths.head
-    while it != nil:
-      logStr(PStrEntry(it).data)
-      it = it.next
+    for it in searchPaths:
+      logStr(it)
 
   proc wrHook(line: string) {.closure.} =
     if gMode == mepc:
@@ -497,13 +495,8 @@
 
     stdoutSocket.send("\c\L")
     stdoutSocket.close()
-<<<<<<< HEAD
 
 proc serveEpc(server: Socket; graph: ModuleGraph; cache: IdentCache) {.deprecated.} =
-=======
-    
-proc serveEpc(server: Socket; graph: ModuleGraph; cache: IdentCache) =
->>>>>>> 2d546ca0
   var client = newSocket()
   # Wait for connection
   accept(server, client)
@@ -562,7 +555,7 @@
   incl gGlobalOptions, optCaasEnabled
   isServing = true
   wantMainModule()
-  appendStr(searchPaths, options.libpath)
+  add(searchPaths, options.libpath)
   #if gProjectFull.len != 0:
     # current path is always looked first for modules
   #  prependStr(searchPaths, gProjectPath)
